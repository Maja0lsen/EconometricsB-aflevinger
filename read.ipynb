--- conflicted
+++ resolved
@@ -16,11 +16,7 @@
   },
   {
    "cell_type": "code",
-<<<<<<< HEAD
-   "execution_count": 533,
-=======
-   "execution_count": 1,
->>>>>>> 62bfa467
+   "execution_count": 553,
    "metadata": {},
    "outputs": [],
    "source": [
@@ -35,11 +31,7 @@
   },
   {
    "cell_type": "code",
-<<<<<<< HEAD
-   "execution_count": null,
-=======
-   "execution_count": 2,
->>>>>>> 62bfa467
+   "execution_count": 554,
    "metadata": {},
    "outputs": [
     {
@@ -73,11 +65,7 @@
   },
   {
    "cell_type": "code",
-<<<<<<< HEAD
-   "execution_count": 535,
-=======
-   "execution_count": 3,
->>>>>>> 62bfa467
+   "execution_count": 555,
    "metadata": {},
    "outputs": [
     {
@@ -110,85 +98,44 @@
        "  </thead>\n",
        "  <tbody>\n",
        "    <tr>\n",
-<<<<<<< HEAD
-       "      <th>348</th>\n",
-       "      <td>30</td>\n",
-       "      <td>1968</td>\n",
-       "      <td>-0.734424</td>\n",
-       "      <td>-0.826001</td>\n",
-       "      <td>-1.152720</td>\n",
-       "    </tr>\n",
-       "    <tr>\n",
-       "      <th>2138</th>\n",
-       "      <td>179</td>\n",
+       "      <th>2557</th>\n",
+       "      <td>214</td>\n",
+       "      <td>1969</td>\n",
+       "      <td>-1.143340</td>\n",
+       "      <td>-0.960238</td>\n",
+       "      <td>-1.374580</td>\n",
+       "    </tr>\n",
+       "    <tr>\n",
+       "      <th>1333</th>\n",
+       "      <td>112</td>\n",
+       "      <td>1969</td>\n",
+       "      <td>-0.908222</td>\n",
+       "      <td>-1.002560</td>\n",
+       "      <td>-1.486460</td>\n",
+       "    </tr>\n",
+       "    <tr>\n",
+       "      <th>1453</th>\n",
+       "      <td>122</td>\n",
+       "      <td>1969</td>\n",
+       "      <td>1.382743</td>\n",
+       "      <td>1.353888</td>\n",
+       "      <td>1.388371</td>\n",
+       "    </tr>\n",
+       "    <tr>\n",
+       "      <th>4970</th>\n",
+       "      <td>415</td>\n",
        "      <td>1970</td>\n",
-       "      <td>1.976298</td>\n",
-       "      <td>1.230439</td>\n",
-       "      <td>1.051572</td>\n",
-       "    </tr>\n",
-       "    <tr>\n",
-       "      <th>2784</th>\n",
-       "      <td>233</td>\n",
-       "      <td>1968</td>\n",
-       "      <td>-1.897480</td>\n",
-       "      <td>-2.289190</td>\n",
-       "      <td>-2.307880</td>\n",
-       "    </tr>\n",
-       "    <tr>\n",
-       "      <th>554</th>\n",
-       "      <td>47</td>\n",
+       "      <td>-0.466528</td>\n",
+       "      <td>-0.386422</td>\n",
+       "      <td>-0.850686</td>\n",
+       "    </tr>\n",
+       "    <tr>\n",
+       "      <th>3122</th>\n",
+       "      <td>261</td>\n",
        "      <td>1970</td>\n",
-       "      <td>-0.491003</td>\n",
-       "      <td>0.072552</td>\n",
-       "      <td>-0.233897</td>\n",
-       "    </tr>\n",
-       "    <tr>\n",
-       "      <th>1885</th>\n",
-       "      <td>158</td>\n",
-       "      <td>1969</td>\n",
-       "      <td>-1.205190</td>\n",
-       "      <td>-0.851343</td>\n",
-       "      <td>-0.768537</td>\n",
-=======
-       "      <th>3744</th>\n",
-       "      <td>313</td>\n",
-       "      <td>1968</td>\n",
-       "      <td>-0.169012</td>\n",
-       "      <td>-1.331200</td>\n",
-       "      <td>-1.434030</td>\n",
-       "    </tr>\n",
-       "    <tr>\n",
-       "      <th>470</th>\n",
-       "      <td>40</td>\n",
-       "      <td>1970</td>\n",
-       "      <td>1.976023</td>\n",
-       "      <td>1.748831</td>\n",
-       "      <td>1.248796</td>\n",
-       "    </tr>\n",
-       "    <tr>\n",
-       "      <th>384</th>\n",
-       "      <td>33</td>\n",
-       "      <td>1968</td>\n",
-       "      <td>2.043184</td>\n",
-       "      <td>1.634233</td>\n",
-       "      <td>1.709654</td>\n",
-       "    </tr>\n",
-       "    <tr>\n",
-       "      <th>2016</th>\n",
-       "      <td>169</td>\n",
-       "      <td>1968</td>\n",
-       "      <td>0.082332</td>\n",
-       "      <td>0.210312</td>\n",
-       "      <td>0.745502</td>\n",
-       "    </tr>\n",
-       "    <tr>\n",
-       "      <th>2053</th>\n",
-       "      <td>172</td>\n",
-       "      <td>1969</td>\n",
-       "      <td>0.084997</td>\n",
-       "      <td>0.513253</td>\n",
-       "      <td>0.093469</td>\n",
->>>>>>> 62bfa467
+       "      <td>-0.155859</td>\n",
+       "      <td>-0.505536</td>\n",
+       "      <td>-0.684611</td>\n",
        "    </tr>\n",
        "  </tbody>\n",
        "</table>\n",
@@ -196,25 +143,14 @@
       ],
       "text/plain": [
        "      firmid  year      lcap      lemp      ldsa\n",
-<<<<<<< HEAD
-       "348       30  1968 -0.734424 -0.826001 -1.152720\n",
-       "2138     179  1970  1.976298  1.230439  1.051572\n",
-       "2784     233  1968 -1.897480 -2.289190 -2.307880\n",
-       "554       47  1970 -0.491003  0.072552 -0.233897\n",
-       "1885     158  1969 -1.205190 -0.851343 -0.768537"
+       "2557     214  1969 -1.143340 -0.960238 -1.374580\n",
+       "1333     112  1969 -0.908222 -1.002560 -1.486460\n",
+       "1453     122  1969  1.382743  1.353888  1.388371\n",
+       "4970     415  1970 -0.466528 -0.386422 -0.850686\n",
+       "3122     261  1970 -0.155859 -0.505536 -0.684611"
       ]
      },
-     "execution_count": 535,
-=======
-       "3744     313  1968 -0.169012 -1.331200 -1.434030\n",
-       "470       40  1970  1.976023  1.748831  1.248796\n",
-       "384       33  1968  2.043184  1.634233  1.709654\n",
-       "2016     169  1968  0.082332  0.210312  0.745502\n",
-       "2053     172  1969  0.084997  0.513253  0.093469"
-      ]
-     },
-     "execution_count": 3,
->>>>>>> 62bfa467
+     "execution_count": 555,
      "metadata": {},
      "output_type": "execute_result"
     }
@@ -225,11 +161,7 @@
   },
   {
    "cell_type": "code",
-<<<<<<< HEAD
-   "execution_count": 536,
-=======
-   "execution_count": 4,
->>>>>>> 62bfa467
+   "execution_count": 556,
    "metadata": {},
    "outputs": [
     {
@@ -238,11 +170,7 @@
        "array([1968, 1969, 1970])"
       ]
      },
-<<<<<<< HEAD
-     "execution_count": 536,
-=======
-     "execution_count": 4,
->>>>>>> 62bfa467
+     "execution_count": 556,
      "metadata": {},
      "output_type": "execute_result"
     }
@@ -260,11 +188,7 @@
   },
   {
    "cell_type": "code",
-<<<<<<< HEAD
-   "execution_count": 537,
-=======
-   "execution_count": 5,
->>>>>>> 62bfa467
+   "execution_count": 557,
    "metadata": {},
    "outputs": [
     {
@@ -376,11 +300,7 @@
        "max     441.000000  1970.000000  3.993508e+00  3.187258e+00  3.418170e+00"
       ]
      },
-<<<<<<< HEAD
-     "execution_count": 537,
-=======
-     "execution_count": 5,
->>>>>>> 62bfa467
+     "execution_count": 557,
      "metadata": {},
      "output_type": "execute_result"
     }
@@ -391,11 +311,7 @@
   },
   {
    "cell_type": "code",
-<<<<<<< HEAD
-   "execution_count": 538,
-=======
-   "execution_count": 6,
->>>>>>> 62bfa467
+   "execution_count": 558,
    "metadata": {},
    "outputs": [
     {
@@ -415,11 +331,7 @@
   },
   {
    "cell_type": "code",
-<<<<<<< HEAD
-   "execution_count": 539,
-=======
-   "execution_count": 7,
->>>>>>> 62bfa467
+   "execution_count": 559,
    "metadata": {},
    "outputs": [
     {
@@ -446,11 +358,7 @@
   },
   {
    "cell_type": "code",
-<<<<<<< HEAD
-   "execution_count": 540,
-=======
-   "execution_count": 8,
->>>>>>> 62bfa467
+   "execution_count": 560,
    "metadata": {},
    "outputs": [
     {
@@ -459,11 +367,7 @@
        "(1323,)"
       ]
      },
-<<<<<<< HEAD
-     "execution_count": 540,
-=======
-     "execution_count": 8,
->>>>>>> 62bfa467
+     "execution_count": 560,
      "metadata": {},
      "output_type": "execute_result"
     }
@@ -474,11 +378,7 @@
   },
   {
    "cell_type": "code",
-<<<<<<< HEAD
-   "execution_count": 541,
-=======
-   "execution_count": 9,
->>>>>>> 62bfa467
+   "execution_count": 561,
    "metadata": {},
    "outputs": [
     {
@@ -505,11 +405,7 @@
   },
   {
    "cell_type": "code",
-<<<<<<< HEAD
-   "execution_count": 542,
-=======
-   "execution_count": 10,
->>>>>>> 62bfa467
+   "execution_count": 562,
    "metadata": {},
    "outputs": [],
    "source": [
@@ -532,11 +428,7 @@
   },
   {
    "cell_type": "code",
-<<<<<<< HEAD
-   "execution_count": 543,
-=======
-   "execution_count": 11,
->>>>>>> 62bfa467
+   "execution_count": 563,
    "metadata": {},
    "outputs": [
     {
@@ -593,11 +485,7 @@
   },
   {
    "cell_type": "code",
-<<<<<<< HEAD
-   "execution_count": 544,
-=======
-   "execution_count": 12,
->>>>>>> 62bfa467
+   "execution_count": 564,
    "metadata": {},
    "outputs": [
     {
@@ -613,11 +501,7 @@
       "lemp  0.0502036  0.0476616     1.05333\n",
       "R² = 0.284\n",
       "σ² = 0.008\n",
-<<<<<<< HEAD
       "Wald test statistic:  133.9693572960036\n",
-=======
-      "Wald test statistic:  133.9693572960037\n",
->>>>>>> 62bfa467
       "p-value:  0.0\n"
      ]
     }
@@ -662,11 +546,7 @@
   },
   {
    "cell_type": "code",
-<<<<<<< HEAD
-   "execution_count": 545,
-=======
-   "execution_count": 13,
->>>>>>> 62bfa467
+   "execution_count": 565,
    "metadata": {
     "scrolled": true
    },
@@ -684,11 +564,7 @@
       "lemp  0.0381129  0.0457618    0.832854\n",
       "R² = 0.217\n",
       "σ² = 0.013\n",
-<<<<<<< HEAD
       "Wald test statistic:  95.85643199259546\n",
-=======
-      "Wald test statistic:  95.85643199259543\n",
->>>>>>> 62bfa467
       "p-value:  0.0\n"
      ]
     }
@@ -733,11 +609,7 @@
   },
   {
    "cell_type": "code",
-<<<<<<< HEAD
-   "execution_count": 546,
-=======
-   "execution_count": 14,
->>>>>>> 62bfa467
+   "execution_count": 566,
    "metadata": {},
    "outputs": [
     {
@@ -777,22 +649,14 @@
   },
   {
    "cell_type": "code",
-<<<<<<< HEAD
-   "execution_count": 547,
-=======
-   "execution_count": 15,
->>>>>>> 62bfa467
-   "metadata": {},
-   "outputs": [
-    {
-     "name": "stdout",
-     "output_type": "stream",
-     "text": [
-<<<<<<< HEAD
+   "execution_count": 567,
+   "metadata": {},
+   "outputs": [
+    {
+     "name": "stdout",
+     "output_type": "stream",
+     "text": [
       "0.851094086304058\n"
-=======
-      "0.8510940863040579\n"
->>>>>>> 62bfa467
      ]
     }
    ],
@@ -817,11 +681,7 @@
   },
   {
    "cell_type": "code",
-<<<<<<< HEAD
-   "execution_count": 548,
-=======
-   "execution_count": 16,
->>>>>>> 62bfa467
+   "execution_count": 568,
    "metadata": {},
    "outputs": [
     {
@@ -839,11 +699,7 @@
       "R² = 0.797\n",
       "σ² = 0.008\n",
       "λ = 0.851\n",
-<<<<<<< HEAD
       "Wald test statistic:  5177.746794005284\n",
-=======
-      "Wald test statistic:  5177.7467940052875\n",
->>>>>>> 62bfa467
       "p-value:  0.0\n"
      ]
     }
@@ -881,11 +737,7 @@
   },
   {
    "cell_type": "code",
-<<<<<<< HEAD
-   "execution_count": 549,
-=======
-   "execution_count": 17,
->>>>>>> 62bfa467
+   "execution_count": 569,
    "metadata": {},
    "outputs": [
     {
@@ -952,11 +804,7 @@
   },
   {
    "cell_type": "code",
-<<<<<<< HEAD
-   "execution_count": 550,
-=======
-   "execution_count": 18,
->>>>>>> 62bfa467
+   "execution_count": 570,
    "metadata": {},
    "outputs": [
     {
@@ -1030,11 +878,7 @@
   },
   {
    "cell_type": "code",
-<<<<<<< HEAD
-   "execution_count": 551,
-=======
-   "execution_count": 19,
->>>>>>> 62bfa467
+   "execution_count": 571,
    "metadata": {
     "scrolled": true
    },
@@ -1043,7 +887,7 @@
      "name": "stdout",
      "output_type": "stream",
      "text": [
-      "Wald test statistic:  11.190527190829332\n",
+      "Wald test statistic:  11.19052719082933\n",
       "p-value:  0.0037154198387742143\n"
      ]
     }
@@ -1078,11 +922,7 @@
   },
   {
    "cell_type": "code",
-<<<<<<< HEAD
-   "execution_count": 552,
-=======
-   "execution_count": 20,
->>>>>>> 62bfa467
+   "execution_count": 572,
    "metadata": {},
    "outputs": [
     {
@@ -1143,7 +983,7 @@
    "name": "python",
    "nbconvert_exporter": "python",
    "pygments_lexer": "ipython3",
-   "version": "3.11.7"
+   "version": "3.12.1"
   }
  },
  "nbformat": 4,
