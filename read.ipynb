{
 "cells": [
  {
   "cell_type": "markdown",
   "metadata": {},
   "source": [
    "# Production Technology\n",
    "\n",
    "The dataset contains `N = 441` firms observed over `T = 12` years, 1968-1979. There variables are: \n",
    "* `lcap`: Log of capital stock, $k_{it}$ \n",
    "* `lemp`: log of employment, $\\ell_{it}$ \n",
    "* `ldsa`: log of deflated sales, $y_{it}$\n",
    "* `year`: the calendar year of the observation, `year` $ = 1968, ..., 1979$, \n",
    "* `firmid`: anonymized indicator variable for the firm, $i = 1, ..., N$, with $N=441$. "
   ]
  },
  {
   "cell_type": "code",
   "execution_count": 123,
   "metadata": {},
   "outputs": [],
   "source": [
    "import pandas as pd \n",
    "import numpy as np\n",
    "import seaborn as sns\n",
    "import LinearModelsPS2_post as lm\n",
    "import scipy\n",
    "from tabulate import tabulate\n",
    "from scipy.stats import chi2"
   ]
  },
  {
   "cell_type": "code",
   "execution_count": 124,
   "metadata": {},
   "outputs": [
    {
     "name": "stdout",
     "output_type": "stream",
     "text": [
      "      firmid  year      lcap      lemp      ldsa\n",
      "0          1  1968  0.998602 -0.242185  0.349053\n",
      "1          1  1969  0.925214 -0.241278  0.312492\n",
      "2          1  1970  0.879616 -0.265134  0.347566\n",
      "12         2  1968 -0.069588 -0.323021 -0.945831\n",
      "13         2  1969 -0.056724 -0.358177 -1.143830\n",
      "...      ...   ...       ...       ...       ...\n",
      "5269     440  1969 -0.228757  0.031242 -0.246864\n",
      "5270     440  1970 -0.038354  0.062158 -0.345710\n",
      "5280     441  1968 -1.618390 -1.944210 -2.032340\n",
      "5281     441  1969 -1.635030 -1.856580 -2.011210\n",
      "5282     441  1970 -1.454890 -1.538940 -1.371550\n",
      "\n",
      "[1323 rows x 5 columns]\n"
     ]
    }
   ],
   "source": [
    "dat = pd.read_csv('firms.csv')\n",
    "#Modify x to only use the first 3 time periods\n",
    "dat = dat[dat[\"year\"] < 1971]\n",
    "print(dat)"
   ]
  },
  {
   "cell_type": "code",
   "execution_count": 125,
   "metadata": {},
   "outputs": [
    {
     "data": {
      "text/html": [
       "<div>\n",
       "<style scoped>\n",
       "    .dataframe tbody tr th:only-of-type {\n",
       "        vertical-align: middle;\n",
       "    }\n",
       "\n",
       "    .dataframe tbody tr th {\n",
       "        vertical-align: top;\n",
       "    }\n",
       "\n",
       "    .dataframe thead th {\n",
       "        text-align: right;\n",
       "    }\n",
       "</style>\n",
       "<table border=\"1\" class=\"dataframe\">\n",
       "  <thead>\n",
       "    <tr style=\"text-align: right;\">\n",
       "      <th></th>\n",
       "      <th>firmid</th>\n",
       "      <th>year</th>\n",
       "      <th>lcap</th>\n",
       "      <th>lemp</th>\n",
       "      <th>ldsa</th>\n",
       "    </tr>\n",
       "  </thead>\n",
       "  <tbody>\n",
       "    <tr>\n",
       "      <th>3816</th>\n",
       "      <td>319</td>\n",
       "      <td>1968</td>\n",
       "      <td>-0.995559</td>\n",
       "      <td>-0.871230</td>\n",
       "      <td>-0.561056</td>\n",
       "    </tr>\n",
       "    <tr>\n",
       "      <th>205</th>\n",
       "      <td>18</td>\n",
       "      <td>1969</td>\n",
       "      <td>0.427846</td>\n",
       "      <td>-0.004800</td>\n",
       "      <td>0.044683</td>\n",
       "    </tr>\n",
       "    <tr>\n",
       "      <th>3756</th>\n",
       "      <td>314</td>\n",
       "      <td>1968</td>\n",
       "      <td>1.169231</td>\n",
       "      <td>1.430073</td>\n",
       "      <td>1.585941</td>\n",
       "    </tr>\n",
       "    <tr>\n",
       "      <th>3181</th>\n",
       "      <td>266</td>\n",
       "      <td>1969</td>\n",
       "      <td>-2.620050</td>\n",
       "      <td>-1.937020</td>\n",
       "      <td>-1.346630</td>\n",
       "    </tr>\n",
       "    <tr>\n",
       "      <th>2809</th>\n",
       "      <td>235</td>\n",
       "      <td>1969</td>\n",
       "      <td>-2.456870</td>\n",
       "      <td>-2.617290</td>\n",
       "      <td>-2.919480</td>\n",
       "    </tr>\n",
       "  </tbody>\n",
       "</table>\n",
       "</div>"
      ],
      "text/plain": [
       "      firmid  year      lcap      lemp      ldsa\n",
       "3816     319  1968 -0.995559 -0.871230 -0.561056\n",
       "205       18  1969  0.427846 -0.004800  0.044683\n",
       "3756     314  1968  1.169231  1.430073  1.585941\n",
       "3181     266  1969 -2.620050 -1.937020 -1.346630\n",
       "2809     235  1969 -2.456870 -2.617290 -2.919480"
      ]
     },
     "execution_count": 125,
     "metadata": {},
     "output_type": "execute_result"
    }
   ],
   "source": [
    "dat.sample(5)"
   ]
  },
  {
   "cell_type": "code",
   "execution_count": 126,
   "metadata": {},
   "outputs": [
    {
     "data": {
      "text/plain": [
       "array([1968, 1969, 1970])"
      ]
     },
     "execution_count": 126,
     "metadata": {},
     "output_type": "execute_result"
    }
   ],
   "source": [
    "dat.year.unique()"
   ]
  },
  {
   "cell_type": "markdown",
   "metadata": {},
   "source": [
    "# Descriptives"
   ]
  },
  {
   "cell_type": "code",
   "execution_count": 127,
   "metadata": {},
   "outputs": [
    {
     "data": {
      "text/html": [
       "<div>\n",
       "<style scoped>\n",
       "    .dataframe tbody tr th:only-of-type {\n",
       "        vertical-align: middle;\n",
       "    }\n",
       "\n",
       "    .dataframe tbody tr th {\n",
       "        vertical-align: top;\n",
       "    }\n",
       "\n",
       "    .dataframe thead th {\n",
       "        text-align: right;\n",
       "    }\n",
       "</style>\n",
       "<table border=\"1\" class=\"dataframe\">\n",
       "  <thead>\n",
       "    <tr style=\"text-align: right;\">\n",
       "      <th></th>\n",
       "      <th>firmid</th>\n",
       "      <th>year</th>\n",
       "      <th>lcap</th>\n",
       "      <th>lemp</th>\n",
       "      <th>ldsa</th>\n",
       "    </tr>\n",
       "  </thead>\n",
       "  <tbody>\n",
       "    <tr>\n",
       "      <th>count</th>\n",
       "      <td>1323.000000</td>\n",
       "      <td>1323.000000</td>\n",
       "      <td>1.323000e+03</td>\n",
       "      <td>1.323000e+03</td>\n",
       "      <td>1.323000e+03</td>\n",
       "    </tr>\n",
       "    <tr>\n",
       "      <th>mean</th>\n",
       "      <td>221.000000</td>\n",
       "      <td>1969.000000</td>\n",
       "      <td>-3.432577e-08</td>\n",
       "      <td>5.291005e-09</td>\n",
       "      <td>3.253968e-08</td>\n",
       "    </tr>\n",
       "    <tr>\n",
       "      <th>std</th>\n",
       "      <td>127.353547</td>\n",
       "      <td>0.816805</td>\n",
       "      <td>1.367661e+00</td>\n",
       "      <td>1.212370e+00</td>\n",
       "      <td>1.238870e+00</td>\n",
       "    </tr>\n",
       "    <tr>\n",
       "      <th>min</th>\n",
       "      <td>1.000000</td>\n",
       "      <td>1968.000000</td>\n",
       "      <td>-3.864950e+00</td>\n",
       "      <td>-3.108660e+00</td>\n",
       "      <td>-3.433130e+00</td>\n",
       "    </tr>\n",
       "    <tr>\n",
       "      <th>25%</th>\n",
       "      <td>111.000000</td>\n",
       "      <td>1968.000000</td>\n",
       "      <td>-9.629080e-01</td>\n",
       "      <td>-8.435585e-01</td>\n",
       "      <td>-9.082370e-01</td>\n",
       "    </tr>\n",
       "    <tr>\n",
       "      <th>50%</th>\n",
       "      <td>221.000000</td>\n",
       "      <td>1969.000000</td>\n",
       "      <td>-1.016350e-01</td>\n",
       "      <td>-1.141760e-01</td>\n",
       "      <td>-1.142770e-01</td>\n",
       "    </tr>\n",
       "    <tr>\n",
       "      <th>75%</th>\n",
       "      <td>331.000000</td>\n",
       "      <td>1970.000000</td>\n",
       "      <td>9.708763e-01</td>\n",
       "      <td>8.067791e-01</td>\n",
       "      <td>8.648864e-01</td>\n",
       "    </tr>\n",
       "    <tr>\n",
       "      <th>max</th>\n",
       "      <td>441.000000</td>\n",
       "      <td>1970.000000</td>\n",
       "      <td>3.993508e+00</td>\n",
       "      <td>3.187258e+00</td>\n",
       "      <td>3.418170e+00</td>\n",
       "    </tr>\n",
       "  </tbody>\n",
       "</table>\n",
       "</div>"
      ],
      "text/plain": [
       "            firmid         year          lcap          lemp          ldsa\n",
       "count  1323.000000  1323.000000  1.323000e+03  1.323000e+03  1.323000e+03\n",
       "mean    221.000000  1969.000000 -3.432577e-08  5.291005e-09  3.253968e-08\n",
       "std     127.353547     0.816805  1.367661e+00  1.212370e+00  1.238870e+00\n",
       "min       1.000000  1968.000000 -3.864950e+00 -3.108660e+00 -3.433130e+00\n",
       "25%     111.000000  1968.000000 -9.629080e-01 -8.435585e-01 -9.082370e-01\n",
       "50%     221.000000  1969.000000 -1.016350e-01 -1.141760e-01 -1.142770e-01\n",
       "75%     331.000000  1970.000000  9.708763e-01  8.067791e-01  8.648864e-01\n",
       "max     441.000000  1970.000000  3.993508e+00  3.187258e+00  3.418170e+00"
      ]
     },
     "execution_count": 127,
     "metadata": {},
     "output_type": "execute_result"
    }
   ],
   "source": [
    "dat.describe()"
   ]
  },
  {
   "cell_type": "code",
   "execution_count": 128,
   "metadata": {},
   "outputs": [
    {
     "data": {
      "image/png": "iVBORw0KGgoAAAANSUhEUgAAAigAAAGxCAYAAABIjE2TAAAAOXRFWHRTb2Z0d2FyZQBNYXRwbG90bGliIHZlcnNpb24zLjguMCwgaHR0cHM6Ly9tYXRwbG90bGliLm9yZy81sbWrAAAACXBIWXMAAA9hAAAPYQGoP6dpAAAyo0lEQVR4nO3de3CUVZ7/8U+TSyfBJJAgCRkCpDTjLeiMCaCoEBYSzAgOssq6uK6ywcLlotlAIchYhBkm0aAQKww4lhShYBDXFVRGVmhmJMhm2YWIF9iRWkcuQYjhZhIgdprk+f3hj16bEEgnnfTpzvtV1aXP6ZOnv4duTj6cPv20zbIsSwAAAAbp4e8CAAAALkdAAQAAxiGgAAAA4xBQAACAcQgoAADAOAQUAABgHAIKAAAwDgEFAAAYh4ACAACMQ0BBm5SVlclms+nw4cP+LgVAEGBOwbUQUAAAgHEIKAAAwDgEFLTbhx9+qNGjRys2NlZRUVG65ZZbVFRU5L5/7969evTRRzVo0CBFRkZq0KBB+vu//3sdOXLE4zyXlnodDoemTJmiuLg49ezZU+PHj9fXX3/d1cMC4Cfbt2/X6NGjFRMTo6ioKN1zzz3605/+5NGnoKBANptNn3/+uR555BHFxsYqLi5O+fn5unjxog4ePKj7779f0dHRGjRokIqLiz1+fseOHbLZbFq3bp3y8/OVmJioyMhIjRw5Uvv27evK4eIaCChol1WrVukXv/iFmpub9dprr2nz5s165plndOzYMXefw4cP66abblJJSYm2bt2ql156SSdOnNCQIUN06tSpFufMzc1Vjx49tH79epWUlOi///u/lZmZqe+++64LRwbAH9atW6fs7GzFxMRozZo1+td//VfFxcVp7NixLUKKJE2aNEl33HGH3nnnHT311FNatmyZ/uVf/kUTJkzQAw88oE2bNulv/uZv9Nxzz2njxo0tfv7555/X119/rTfeeENvvPGGjh8/rszMTP5RZBILaIPVq1dbkqxDhw5Z9fX1VkxMjHXvvfdazc3NbT7HxYsXrXPnzlk9e/a0Xn311Rbnfuihhzz6/8d//IclyVq8eLHPxgHADD+eU86fP2/FxcVZ48eP9+jT1NRk3XHHHdbQoUPdbQsXLrQkWa+88opH35/97GeWJGvjxo3uNpfLZV1//fXWxIkT3W0fffSRJcm68847Peavw4cPW2FhYdbUqVN9PVS0Eyso8FpFRYXq6uo0ffp02Wy2VvudO3dOzz33nG688UaFhoYqNDRU1113nc6fP6+//OUvLfo/9thjHsfDhw/XwIED9dFHH/l8DADMUVFRoTNnzuiJJ57QxYsX3bfm5mbdf//92rNnj86fP+/xM+PGjfM4vuWWW2Sz2ZSTk+NuCw0N1Y033tjibWVJmjx5ssf8NXDgQA0fPpz5xiCh/i4AgefkyZOSpP79+1+13+TJk/WnP/1JL7zwgoYMGaKYmBjZbDb94he/UENDQ4v+iYmJV2w7ffq0bwoHYKRvv/1WkvTwww+32ufMmTPq2bOn+zguLs7j/vDwcEVFRSkiIqJFe11dXYvztTbffPbZZ17Vjs5DQIHXrr/+ekny2G9yudraWv3xj3/UwoULNW/ePHe70+nUmTNnrvgz1dXVV2y78cYbO1gxAJP16dNHklRaWqq77rrrin0SEhJ8+pitzTfx8fE+fRy0H2/xwGvDhw9XbGysXnvtNVmWdcU+NptNlmXJbrd7tL/xxhtqamq64s/84Q9/8DiuqKjQkSNHlJmZ6ZO6AZjpnnvuUa9evfQ///M/ysjIuOItPDzcp4/55ptvesxfR44cUUVFBfONQVhBgdeuu+46vfLKK5o6darGjBmjp556SgkJCfrqq6/02Wefafny5YqJidGIESO0ZMkS9enTR4MGDVJ5eblWrVqlXr16XfG8e/fu1dSpU/XII4+oqqpKCxYs0E9+8hNNnz69awcIoEtdd911Ki0t1RNPPKEzZ87o4YcfVt++fXXy5El99tlnOnnypFauXOnTx6ypqdFDDz2kp556SrW1tVq4cKEiIiI0f/58nz4O2o8VFLRLbm6utmzZoqamJk2dOlXjxo1TSUmJBgwY4O6zfv16jRo1SnPnztXEiRO1d+9eORwOxcbGXvGcq1atUmNjox599FE988wzysjI0I4dO1q81wwg+PzDP/yDPvroI507d07Tpk3TmDFj9Oyzz+qTTz7R6NGjff54hYWFGjhwoKZMmaJ/+qd/Ur9+/fTRRx/phhtu8PljoX1sVmtr9EAXKSsr05QpU7Rnzx5lZGT4uxwAQWzHjh0aNWqU3n777atuyoX/sYICAACMQ0ABAADG4S0eAABgHFZQAACAcQgoAADAOAQUAABgnIC8UFtzc7OOHz+u6Ojoq35ZHQDvWZal+vp6JSUlqUeP7vlvGOYYoHN4Nb9489XHK1assAYPHmxFR0db0dHR1l133WVt2bLFfX9zc7O1cOFCq1+/flZERIQ1cuRIa//+/R7n+P77762ZM2da8fHxVlRUlDV+/HirqqrKq69grqqqsiRx48atE2/e/r0MJswx3Lh17q0t84tXn+LZvHmzQkJC3F/etmbNGi1ZskT79u3Tbbfdppdeekm//e1vVVZWpp/+9KdavHixdu7cqYMHDyo6OlqS9M///M/avHmzysrKFB8fr9mzZ+vMmTOqrKxUSEhIm+qora1Vr169VFVVpZiYGI/7XC6Xtm3bpuzsbIWFhbV1aMZhHOYIhjFIbR9HXV2dkpOT9d1337V61d9gd7U5xkTB8hr1VncdtxS4Y/dmfvHqLZ7x48d7HP/2t7/VypUrtXv3bt16660qKSnRggULNHHiREk/BJiEhAStX79e06ZNU21trVatWqW1a9dqzJgxkqR169YpOTlZ27dv19ixY9tUx6Ul15iYmCsGlKioKMXExATUk3Y5xmGOYBiD5P04uvNbG1ebY0wULK9Rb3XXcUuBP/a2zC/t3oPS1NSkt99+W+fPn9fdd9+tQ4cOqbq6WtnZ2e4+drtdI0eOVEVFhaZNm6bKykq5XC6PPklJSUpLS1NFRUWrAcXpdMrpdLqP6+rqJP3wBLlcLo++l44vbw80jMMcwTAGqe3jCPRxAggOXgeUL774Qnfffbe+//57XXfdddq0aZNuvfVWVVRUSJISEhI8+ickJOjIkSOSpOrqaoWHh6t3794t+lRXV7f6mEVFRVq0aFGL9m3btikqKuqKP+NwOLwal6kYhzmCYQzStcdx4cKFLqoEAFrndUC56aab9Omnn+q7777TO++8oyeeeELl5eXu+y9ftrEs65pLOdfqM3/+fOXn57uPL72HlZ2dfcW3eBwOh7KysgJy2esSxmGOYBiD1PZxXFqhBAB/8jqghIeHuzfJZmRkaM+ePXr11Vf13HPPSfphlaRfv37u/jU1Ne5VlcTERDU2Nurs2bMeqyg1NTUaPnx4q49pt9tlt9tbtIeFhbU60V7tvkDCOMwRDGOQrj2OYBgjgMDX4eugWJYlp9OplJQUJSYmyuFw6Oc//7kkqbGxUeXl5XrppZckSenp6QoLC5PD4dCkSZMkSSdOnND+/ftVXFzc0VLgY4PmfdDhc9hDLBUP9UExAPzKF/PBjx1+8QGfng/Bx6uA8vzzzysnJ0fJycmqr6/Xhg0btGPHDn344Yey2WzKy8tTYWGhUlNTlZqaqsLCQkVFRWny5MmSpNjYWOXm5mr27NmKj49XXFyc5syZo8GDB7s/1QMAAOBVQPn222/1+OOP68SJE4qNjdXtt9+uDz/8UFlZWZKkuXPnqqGhQdOnT9fZs2c1bNgwbdu2zX0NFElatmyZQkNDNWnSJDU0NGj06NEqKytr8zVQAACBz5crtGkFW3Xwt+N8UBVM4lVAWbVq1VXvt9lsKigoUEFBQat9IiIiVFpaqtLSUm8eGgAAdCPd84s2AACA0QgoAADAOAQUAABgHAIKAAAwDgEFAAAYh4ACAACMQ0ABAADGIaAAAADjEFAAAIBxCCgAAMA4BBQAAGAcAgoAADAOAQUAABiHgAIAAIxDQAEAAMYhoAAAAOOE+rsAAAA6atC8D3x2rsMvPuCzc6H9CChBxJd/QQEA8Cfe4gEAAMYhoAAAAOPwFg+6RFrBVjmbbD47H+8RA0BwYwUFAAAYh4ACAACMQ0ABAADGIaAAAADjEFAAAIBxCCgAAMA4BBQAAGAcAgoAADAOAQUAABiHgALACEVFRRoyZIiio6PVt29fTZgwQQcPHvToY1mWCgoKlJSUpMjISGVmZurAgQMefZxOp2bNmqU+ffqoZ8+eevDBB3Xs2LGuHAoAHyCgADBCeXm5ZsyYod27d8vhcOjixYvKzs7W+fPn3X2Ki4u1dOlSLV++XHv27FFiYqKysrJUX1/v7pOXl6dNmzZpw4YN2rVrl86dO6dx48apqanJH8MC0E58Fw8AI3z44Ycex6tXr1bfvn1VWVmpESNGyLIslZSUaMGCBZo4caIkac2aNUpISND69es1bdo01dbWatWqVVq7dq3GjBkjSVq3bp2Sk5O1fft2jR07tsvHBaB9CCgAjFRbWytJiouLkyQdOnRI1dXVys7Odvex2+0aOXKkKioqNG3aNFVWVsrlcnn0SUpKUlpamioqKloNKE6nU06n031cV1cnSXK5XHK5XD4fm69dqrEza7WHWJ127vay97A8/usrPOedx5t6CSgAjGNZlvLz83XvvfcqLS1NklRdXS1JSkhI8OibkJCgI0eOuPuEh4erd+/eLfpc+vkrKSoq0qJFi1q0b9u2TVFRUR0aS1dyOByddu7ioZ126g77TUazT8+3ZcsWn56vM3Xmc94ZLly40Oa+BBQAxpk5c6Y+//xz7dq1q8V9NpvN49iyrBZtl7tWn/nz5ys/P999XFdXp+TkZGVnZysmJsbL6ruey+WSw+FQVlaWwsLCOuUx0gq2dsp5O8Lew9JvMpr1wt4ecjZf/TXgjf0F5r8V2BXPeWe4tDrZFgQUAEaZNWuW3n//fe3cuVP9+/d3tycmJkr6YZWkX79+7vaamhr3qkpiYqIaGxt19uxZj1WUmpoaDR8+vNXHtNvtstvtLdrDwsICavLvzHqdTb4LAL7mbLb5tD6e887jTa18igeAESzL0syZM7Vx40b9+c9/VkpKisf9KSkpSkxM9FjSbmxsVHl5uTt8pKenKywszKPPiRMntH///qsGFADmYQUFgBFmzJih9evX67333lN0dLR7z0hsbKwiIyNls9mUl5enwsJCpaamKjU1VYWFhYqKitLkyZPdfXNzczV79mzFx8crLi5Oc+bM0eDBg92f6gEQGAgoAIywcuVKSVJmZqZH++rVq/Xkk09KkubOnauGhgZNnz5dZ8+e1bBhw7Rt2zZFR0e7+y9btkyhoaGaNGmSGhoaNHr0aJWVlSkkJKSrhgLABwgoAIxgWdf+qKjNZlNBQYEKCgpa7RMREaHS0lKVlpb6sDoAXc2rPShcihoAAHQFrwIKl6IGAABdwau3eLgUNUwxaN4HPjvX4Rcf8Nm5AAC+0aE9KF11KWpvLkMdqJf/vVx7xtGdLkXtS9f6M+5ur6lAHyeA4NDugNKVl6Juz2WoA+3yv63xZhzd6VLUvtTWy1p3l9eUN5eiBoDO0u6A0pWXovbmMtSBevnfy7VnHN3pUtS+dK3LWne315Q3l6IGgM7SroDS1Zeibs9lqAPt8r+t8WYc3elS1L7U1j/f7vKaCoYxAgh8Xn2Kh0tRAwCAruDVCgqXogYAAF3Bq4DCpagBAEBX8CqgcClqAADQFbzagwIAANAVCCgAAMA4BBQAAGAcAgoAADAOAQUAABiHgAIAAIzToW8zBgAg2Aya94FPz3f4xQd8er7ughUUAABgHAIKAAAwDgEFAAAYh4ACAACMQ0ABAADGIaAAAADjEFAAAIBxCCgAAMA4BBQAAGAcAgoAADAOAQUAABiHgAIAAIxDQAEAAMYhoAAAAOMQUAAAgHEIKAAAwDgEFAAAYBwCCgAAME6ovwsAACCYDZr3gc/OdfjFB3x2LtOxggIAAIxDQAEAAMYhoAAAAOOwBwUAgpQv9z4AXY0VFAAAYBwCCgAAMA4BBQAAGIeAAgAAjMMmWT+62gY2e4il4qFSWsFWOZtsXVgVAAD+xwoKAAAwDgEFgDF27typ8ePHKykpSTabTe+++67H/ZZlqaCgQElJSYqMjFRmZqYOHDjg0cfpdGrWrFnq06ePevbsqQcffFDHjh3rwlEA8AUCCgBjnD9/XnfccYeWL19+xfuLi4u1dOlSLV++XHv27FFiYqKysrJUX1/v7pOXl6dNmzZpw4YN2rVrl86dO6dx48apqampq4YBwAfYgwLAGDk5OcrJybnifZZlqaSkRAsWLNDEiRMlSWvWrFFCQoLWr1+vadOmqba2VqtWrdLatWs1ZswYSdK6deuUnJys7du3a+zYsV02FgAdQ0ABEBAOHTqk6upqZWdnu9vsdrtGjhypiooKTZs2TZWVlXK5XB59kpKSlJaWpoqKilYDitPplNPpdB/X1dVJklwul1wuVyeNyHcu1Xh5rfYQyx/ldBl7D8vjv93B5c91ILw+f8ybegkoAAJCdXW1JCkhIcGjPSEhQUeOHHH3CQ8PV+/evVv0ufTzV1JUVKRFixa1aN+2bZuioqI6WnqXcTgcHsfFQ/1USBf7TUazv0voMlu2bPE4vvw5N92FCxfa3NfrgLJz504tWbJElZWVOnHihDZt2qQJEya477csS4sWLdLrr7+us2fPatiwYfrd736n2267zd3H6XRqzpw5evPNN9XQ0KDRo0drxYoV6t+/v7flAOhmbDbPj91bltWi7XLX6jN//nzl5+e7j+vq6pScnKzs7GzFxMR0rOAu4HK55HA4lJWVpbCwMHd7WsFWP1bV+ew9LP0mo1kv7O0hZ3P3uBzD/oIfVgFbe85Nd2l1si28DiiXNrFNmTJFf/u3f9vi/kub2MrKyvTTn/5UixcvVlZWlg4ePKjo6GhJP2xi27x5szZs2KD4+HjNnj1b48aNU2VlpUJCQrwtCUA3kJiYKOmHVZJ+/fq522tqatyrKomJiWpsbNTZs2c9VlFqamo0fPjwVs9tt9tlt9tbtIeFhQXU5H95vd3lGkrOZlu3Gevlr8dAfI22ldef4snJydHixYvdm9R+7PJNbGlpaVqzZo0uXLig9evXS5J7E9srr7yiMWPG6Oc//7nWrVunL774Qtu3b/e2HADdREpKihITEz2WtBsbG1VeXu4OH+np6QoLC/Poc+LECe3fv/+qAQWAeXy6B6WzNrF5s4EtkDYOXW0DW7Bs/gqEcVzrtRJIr6mraes4/DnOc+fO6auvvnIfHzp0SJ9++qni4uI0YMAA5eXlqbCwUKmpqUpNTVVhYaGioqI0efJkSVJsbKxyc3M1e/ZsxcfHKy4uTnPmzNHgwYPdn+oBEBh8GlA6axNbezawBcLGobZsYAuWzV8mj+PyTWetCYTXVFtcaxzebGLztb1792rUqFHu40v7Qp544gmVlZVp7ty5amho0PTp09173LZt2+Z++1iSli1bptDQUE2aNMm9x62srIy3j4EA0ymf4vH1JjZvNrAF0sahq21gC5bNX4EwjkubzloTSK+pq2nrOLzZxOZrmZmZsqzWV9tsNpsKCgpUUFDQap+IiAiVlpaqtLS0EyoE0FV8GlA6axNbezawBcLGobZs6gqWzV8mj6Otr5NAeE21xbXGEQxjBBD4fHqpezaxAQAAX/B6BYVNbAAAoLN5HVDYxAYAADqb1wGFTWwINoPmfXDV++0hloqH/rCpuS37aA6/+ICvSgOAbsune1AAAAB8gYACAACMQ0ABAADGIaAAAADjEFAAAIBxCCgAAMA4BBQAAGAcAgoAADAOAQUAABiHgAIAAIxDQAEAAMYhoAAAAOMQUAAAgHEIKAAAwDgEFAAAYBwCCgAAME6ovwsAAPxg0LwP2vVz9hBLxUOltIKtcjbZfFwVTHLpNeKr5/zwiw/4qjSfYwUFAAAYh4ACAACMQ0ABAADGYQ8K4GPt3UfQGpPfIwaAzsIKCgAAMA4BBQAAGIeAAgAAjMMeFC/5en8BAAD+YvKeOVZQAACAcQgoAADAOAQUAABgHAIKAAAwDgEFAAAYh4ACAACMQ0ABAADGIaAAAADjEFAAAIBxuJIsALQTV5YGOg8rKAAAwDgEFAAAYBwCCgAAMA57UADD+Wqfgz3EUvFQn5wKADodKygAAMA4BBQAAGAcAgoAADCOX/egrFixQkuWLNGJEyd02223qaSkRPfdd59PH4PrFADdU1fMLwA6j99WUN566y3l5eVpwYIF2rdvn+677z7l5OTo6NGj/ioJQJBgfgECn99WUJYuXarc3FxNnTpVklRSUqKtW7dq5cqVKioq8ujrdDrldDrdx7W1tZKkM2fOyOVyefR1uVy6cOGCTp8+rbCwMIVePN/JI+kcoc2WLlxoVqirh5qabf4up92CYRzBMAbp/8Zx6e9Ga+rr6yVJlmV1VWk+5838Ink3x/yYKfNLsLxGvdVdxy2ZO/bTp09f9X6v5hfLD5xOpxUSEmJt3LjRo/2ZZ56xRowY0aL/woULLUncuHHrwltVVVVXTQk+5e38YlnMMdy4dfWtLfOLX1ZQTp06paamJiUkJHi0JyQkqLq6ukX/+fPnKz8/333c3NysM2fOKD4+XjabZ3Ksq6tTcnKyqqqqFBMT0zkD6AKMwxzBMAap7eOwLEv19fVKSkrqwup8x9v5RfJujjFRsLxGvdVdxy0F7ti9mV/8ukn28r/4lmVdcTKw2+2y2+0ebb169brquWNiYgLqSWsN4zBHMIxBats4YmNju6iaztPW+UVq3xxjomB5jXqru45bCsyxt3V+8csm2T59+igkJKTFv2Zqampa/KsHALzB/AIEB78ElPDwcKWnp8vhcHi0OxwODR8+3B8lAQgSzC9AcPDbWzz5+fl6/PHHlZGRobvvvluvv/66jh49qqeffrpD57Xb7Vq4cGGL5dpAwzjMEQxjkIJnHG3RWfOLqbrTc/tj3XXcUvcYu82y/PdZwhUrVqi4uFgnTpxQWlqali1bphEjRvirHABBhPkFCGx+DSgAAABXwnfxAAAA4xBQAACAcQgoAADAOAQUAABgnG4RUJxOp372s5/JZrPp008/9Xc5Xjl8+LByc3OVkpKiyMhI3XDDDVq4cKEaGxv9Xdo1rVixQikpKYqIiFB6ero+/vhjf5fklaKiIg0ZMkTR0dHq27evJkyYoIMHD/q7rA4rKiqSzWZTXl6ev0uBjwXyfNEegT7HeCtY56TWdIuAMnfu3ID9XpEvv/xSzc3N+v3vf68DBw5o2bJleu211/T888/7u7SrCoavuy8vL9eMGTO0e/duORwOXbx4UdnZ2Tp/3oxvsG2PPXv26PXXX9ftt9/u71LQCQJ1vmiPYJhjvBWMc9JVdehrQwPAli1brJtvvtk6cOCAJcnat2+fv0vqsOLiYislJcXfZVzV0KFDraefftqj7eabb7bmzZvnp4o6rqamxpJklZeX+7uUdqmvr7dSU1Mth8NhjRw50nr22Wf9XRK6QCDMF+0RjHOMtwJ9TrqWoF5B+fbbb/XUU09p7dq1ioqK8nc5PlNbW6u4uDh/l9GqxsZGVVZWKjs726M9OztbFRUVfqqq42prayXJ6D/7q5kxY4YeeOABjRkzxt+loAuZPl+0R7DOMd4K9DnpWvz6bcadybIsPfnkk3r66aeVkZGhw4cP+7skn/jrX/+q0tJSvfLKK/4upVXt+bp701mWpfz8fN17771KS0vzdzle27Bhgz755BPt2bPH36WgCwXCfNEewTjHeCvQ56S2CLgVlIKCAtlstqve9u7dq9LSUtXV1Wn+/Pn+LvmK2jqOHzt+/Ljuv/9+PfLII5o6daqfKm87b77u3nQzZ87U559/rjfffNPfpXitqqpKzz77rNatW6eIiAh/l4N26A7zRXsE0xzjrUCek9oq4C51f+rUKZ06deqqfQYNGqRHH31Umzdv9nixNjU1KSQkRI899pjWrFnT2aVeVVvHcekXyvHjxzVq1CgNGzZMZWVl6tHD3GzZ2NioqKgovf3223rooYfc7c8++6w+/fRTlZeX+7E6782aNUvvvvuudu7cqZSUFH+X47V3331XDz30kEJCQtxtTU1Nstls6tGjh5xOp8d9ME8wzxftEWxzjLcCfU5qq4ALKG119OhR1dXVuY+PHz+usWPH6t/+7d80bNgw9e/f34/Veeebb77RqFGjlJ6ernXr1gXEL5Nhw4YpPT1dK1ascLfdeuut+uUvf6mioiI/VtZ2lmVp1qxZ2rRpk3bs2KHU1FR/l9Qu9fX1OnLkiEfblClTdPPNN+u5554L2uXh7ioQ54v2CIY5xlvBMie1VdDuQRkwYIDH8XXXXSdJuuGGGwIqnBw/flyZmZkaMGCAXn75ZZ08edJ9X2Jioh8ru7pg+Lr7GTNmaP369XrvvfcUHR3tfm87NjZWkZGRfq6u7aKjo1uEkJ49eyo+Pp5wEmQCdb5oj2CYY7wVLHNSm/np00Nd7tChQwH5MePVq1dbkq54M93vfvc7a+DAgVZ4eLh15513BtxH4Vr7c1+9erW/S+swPmYcnAJ5vmiPQJ9jvBXMc9KVBO1bPAAAIHAF184pAAAQFAgoAADAOAQUAABgHAIKAAAwDgEFAAAYh4ACAACMQ0BBm5WVlclms13zixczMzOVmZnZJTUBAIITAQUAABiHgAIAAIxDQEG7WZal4uJiDRw4UBEREbrzzjv17//+7y36NTc3a/HixbrpppsUGRmpXr166fbbb9err77q7vPVV19pypQpSk1NVVRUlH7yk59o/Pjx+uKLL7pySAAAQwTtlwWi8y1atEiLFi1Sbm6uHn74YVVVVempp55SU1OTbrrpJne/4uJiFRQU6Fe/+pVGjBghl8ulL7/8Ut999527z/HjxxUfH68XX3xR119/vc6cOaM1a9Zo2LBh2rdvn8f5AADBj+/iQZuVlZVpypQpOnTokHr16qV+/fopJydHGzdudPepqKjQPffco5EjR2rHjh2SpPHjx+vYsWPat29fmx+rqalJzc3Nuu222zRu3DgtXbrU18MBABiMt3jQLv/5n/+p77//Xo899phH+/DhwzVw4ECPtqFDh+qzzz7T9OnTtXXrVtXV1bU438WLF1VYWKhbb71V4eHhCg0NVXh4uP73f/9Xf/nLXzp1LAAA8xBQ0C6nT5+WJCUmJra47/K2+fPn6+WXX9bu3buVk5Oj+Ph4jR49Wnv37nX3yc/P1wsvvKAJEyZo8+bN+q//+i/t2bNHd9xxhxoaGjp3MAAA4xBQ0C7x8fGSpOrq6hb3Xd4WGhqq/Px8ffLJJzpz5ozefPNNVVVVaezYsbpw4YIkad26dfrHf/xHFRYWauzYsRo6dKgyMjJ06tSpzh8MAMA4BBS0y1133aWIiAj94Q9/8GivqKjQkSNHWv25Xr166eGHH9aMGTN05swZ90XfbDab7Ha7R98PPvhA33zzjc9rBwCYj0/xoF169+6tOXPmaPHixZo6daoeeeQRVVVVqaCgoMVbPOPHj1daWpoyMjJ0/fXX68iRIyopKdHAgQOVmpoqSRo3bpzKysp088036/bbb1dlZaWWLFmi/v37+2N4AAA/I6Cg3X7961+rZ8+eWrFihdauXaubb75Zr732ml5++WWPfqNGjdI777yjN954Q3V1dUpMTFRWVpZeeOEFhYWFSZJeffVVhYWFqaioSOfOndOdd96pjRs36le/+pU/hgYA8DM+ZgwAAIzDHhQAAGAcAgoAADAOAQUAABiHgAIAAIxDQAEAAMYhoAAAAOME5HVQmpubdfz4cUVHR8tms/m7HCCoWJal+vp6JSUlqUcP/g0DwD8CMqAcP35cycnJ/i4DCGpVVVVcyReA3wRkQImOjpb0wwQaExPj52o6xuVyadu2bcrOznZfVTXYdIcxSsEzzrq6OiUnJ7v/ngGAPwRkQLn0tk5MTExQBJSoqCjFxMQE9C+1q+kOY5SCb5y8fQrAn3iDGQAAGIeAAgAAjENAAQAAxiGgAAAA4wTkJllc2aB5H/j0fIdffMCn5wMAoK1YQQEAAMYhoAAAAOPwFg9a5au3jOwhloqH+uRUAIBughUUAABgHAIKAAAwDgEFAAAYh4ACAACMQ0ABAADGIaAAAADjEFAAAIBxCCgAAMA4BBQAAGAcAgoAADAOAQUAABiHgAIAAIxDQAEAAMYhoAAAAOMQUAAAgHEIKAAAwDgEFAAAYBwCCgAAMA4BBQAAGIeAAgAAjENAAQAAxiGgAAAA4xBQAACAcQgoAADAOAQUAABgHAIKAAAwDgEFAAAYJ9TfBaD7SCvYKmeTzSfnOvziAz45DwDATKygAAAA4xBQAACAcQgoAADAOAQUAABgHAIKAAAwDgEFAAAYx6uAUlRUpCFDhig6Olp9+/bVhAkTdPDgQY8+lmWpoKBASUlJioyMVGZmpg4cOODRx+l0atasWerTp4969uypBx98UMeOHev4aAAAQFDwKqCUl5drxowZ2r17txwOhy5evKjs7GydP3/e3ae4uFhLly7V8uXLtWfPHiUmJiorK0v19fXuPnl5edq0aZM2bNigXbt26dy5cxo3bpyampp8NzIAABCwvLpQ24cffuhxvHr1avXt21eVlZUaMWKELMtSSUmJFixYoIkTJ0qS1qxZo4SEBK1fv17Tpk1TbW2tVq1apbVr12rMmDGSpHXr1ik5OVnbt2/X2LFjfTQ0AAAQqDp0Jdna2lpJUlxcnCTp0KFDqq6uVnZ2truP3W7XyJEjVVFRoWnTpqmyslIul8ujT1JSktLS0lRRUXHFgOJ0OuV0Ot3HdXV1kiSXyyWXy9WRIfjdpfp9MQ57iNXhc3QGew/L47++cNOCP/rsXPsLfBOKfflc+lOg1w8gOLQ7oFiWpfz8fN17771KS0uTJFVXV0uSEhISPPomJCToyJEj7j7h4eHq3bt3iz6Xfv5yRUVFWrRoUYv2bdu2KSoqqr1DMIrD4ejwOYqH+qCQTvSbjGZ/l3BFW7Zs8en5fPFc+tOFCxf8XQIAtD+gzJw5U59//rl27drV4j6bzfP7VizLatF2uav1mT9/vvLz893HdXV1Sk5OVnZ2tmJiYtpRvTlcLpccDoeysrIUFhbWoXOlFWz1UVW+Ze9h6TcZzXphbw85m33zXTy+5MsVFF89l/50aYUSAPypXQFl1qxZev/997Vz507179/f3Z6YmCjph1WSfv36udtramrcqyqJiYlqbGzU2bNnPVZRampqNHz48Cs+nt1ul91ub9EeFhYW0L8IfswXY/HVF/F1Fmezzcgaff0aCvTXZSDXDiB4ePUpHsuyNHPmTG3cuFF//vOflZKS4nF/SkqKEhMTPZa4GxsbVV5e7g4f6enpCgsL8+hz4sQJ7d+/v9WAAgAAuhevVlBmzJih9evX67333lN0dLR7z0hsbKwiIyNls9mUl5enwsJCpaamKjU1VYWFhYqKitLkyZPdfXNzczV79mzFx8crLi5Oc+bM0eDBg92f6gEAAN2bVwFl5cqVkqTMzEyP9tWrV+vJJ5+UJM2dO1cNDQ2aPn26zp49q2HDhmnbtm2Kjo5291+2bJlCQ0M1adIkNTQ0aPTo0SorK1NISEjHRgMAAIKCVwHFsq79MVGbzaaCggIVFBS02iciIkKlpaUqLS315uEBAEA3wXfxAAAA4xBQAACAcQgoAADAOAQUAABgHAIKAAAwDgEFAAAYh4ACAACMQ0ABAADGIaAAAADjEFAAAIBxCCgAAMA4BBQAAGAcAgoAADAOAQUAABiHgAIAAIxDQAEAAMYhoAAAAOMQUAAAgHEIKAAAwDgEFAAAYBwCCgAAMA4BBQAAGIeAAgAAjENAAQAAxiGgAAAA4xBQAACAcQgoAADAOAQUAABgHAIKAAAwDgEFAAAYh4ACAACMQ0ABAADGIaAAAADjEFAAAIBxCCgAAMA4of4uoDsbNO8D2UMsFQ+V0gq2ytlk83dJAAAYgRUUAABgHAIKAAAwDgEFAAAYhz0o6PYGzfvAJ+e5tJ8IANBxrKAAAADjEFAAAIBxCCgAAMA4BBQAAGAcAgoAADCO1wFl586dGj9+vJKSkmSz2fTuu+963G9ZlgoKCpSUlKTIyEhlZmbqwIEDHn2cTqdmzZqlPn36qGfPnnrwwQd17NixDg0EAAAED68Dyvnz53XHHXdo+fLlV7y/uLhYS5cu1fLly7Vnzx4lJiYqKytL9fX17j55eXnatGmTNmzYoF27duncuXMaN26cmpqa2j8SAAAQNLy+DkpOTo5ycnKueJ9lWSopKdGCBQs0ceJESdKaNWuUkJCg9evXa9q0aaqtrdWqVau0du1ajRkzRpK0bt06JScna/v27Ro7dmwHhgMAAIKBTy/UdujQIVVXVys7O9vdZrfbNXLkSFVUVGjatGmqrKyUy+Xy6JOUlKS0tDRVVFRcMaA4nU45nU73cV1dnSTJ5XLJ5XL5cghdyh5iyd7D+uH///9/g1F3GKP0f+ML5NekFPj1AwgOPg0o1dXVkqSEhASP9oSEBB05csTdJzw8XL17927R59LPX66oqEiLFi1q0b5t2zZFRUX5onS/+PFVR3+T0ey/QrpIdxijJDkcDn+X0CEXLlzwdwkA0DmXurfZbB7HlmW1aLvc1frMnz9f+fn57uO6ujolJycrOztbMTExHS/YT9IKtsrew9JvMpr1wt4ecjZf/c8oUHWHMUr/N86srCyFhYX5u5x2u7RCCQD+5NOAkpiYKOmHVZJ+/fq522tqatyrKomJiWpsbNTZs2c9VlFqamo0fPjwK57XbrfLbre3aA8LCwvoXwTOpv/7Ze1stnkcB6PuMEYp8F+XgVw7gODh0+ugpKSkKDEx0WOJu7GxUeXl5e7wkZ6errCwMI8+J06c0P79+1sNKAAAoHvxegXl3Llz+uqrr9zHhw4d0qeffqq4uDgNGDBAeXl5KiwsVGpqqlJTU1VYWKioqChNnjxZkhQbG6vc3FzNnj1b8fHxiouL05w5czR48GD3p3oAAED35nVA2bt3r0aNGuU+vrQ35IknnlBZWZnmzp2rhoYGTZ8+XWfPntWwYcO0bds2RUdHu39m2bJlCg0N1aRJk9TQ0KDRo0errKxMISEhPhgSAAAIdF4HlMzMTFlW6x8XtdlsKigoUEFBQat9IiIiVFpaqtLSUm8fHgAAdAN8Fw8AADAOAQUAABiHgAIAAIxDQAEAAMYhoAAAAOMQUAAAgHEIKAAAwDgEFAAAYBwCCgAAMA4BBQAAGIeAAgAAjENAAQAAxiGgAAAA4xBQAACAcQgoAADAOAQUAABgHAIKAAAwDgEFAAAYh4ACAACMQ0ABAADGCfV3AUCwSSvYKmeTzWfnO/ziAz47FwAEClZQAACAcQgoAADAOAQUAABgHAIKAAAwDgEFAAAYh4ACAACMQ0ABAADGIaAAAADjEFAAAIBxCCgAAMA4BBQAAGAcvosHMNygeR/47Fx8rw+AQMEKCgAAMA4rKF7y5b9mAQDAlbGCAgAAjENAAQAAxiGgAAAA4xBQAACAcQgoAADAOAQUAABgHAIKAAAwDgEFAAAYJ+gv1MaF1QAACDx+XUFZsWKFUlJSFBERofT0dH388cf+LAcAABjCbwHlrbfeUl5enhYsWKB9+/bpvvvuU05Ojo4ePeqvkgAAgCH8FlCWLl2q3NxcTZ06VbfccotKSkqUnJyslStX+qskAABgCL/sQWlsbFRlZaXmzZvn0Z6dna2KiooW/Z1Op5xOp/u4trZWknTmzBm5XK6rPlboxfM+qLjzhDZbunChWaGuHmpqtvm7nE7RHcYoBcY4T58+fc0+9fX1kiTLsjq7HABolV8CyqlTp9TU1KSEhASP9oSEBFVXV7foX1RUpEWLFrVoT0lJ6bQau9JkfxfQBbrDGCXzx9nnlbb3ra+vV2xsbOcVAwBX4ddP8dhsnv/KtCyrRZskzZ8/X/n5+e7j5uZmnTlzRvHx8VfsH0jq6uqUnJysqqoqxcTE+LucTtEdxigFzzgty1J9fb2SkpL8XQqAbswvAaVPnz4KCQlpsVpSU1PTYlVFkux2u+x2u0dbr169OrPELhcTExPQv9TaojuMUQqOcbJyAsDf/LJJNjw8XOnp6XI4HB7tDodDw4cP90dJAADAIH57iyc/P1+PP/64MjIydPfdd+v111/X0aNH9fTTT/urJAAAYAi/BZS/+7u/0+nTp/XrX/9aJ06cUFpamrZs2aKBAwf6qyS/sNvtWrhwYYu3sIJJdxij1H3GCQBdwWbxWUIAAGAYviwQAAAYh4ACAACMQ0ABAADGIaAAAADjEFAAAIBxCCiGOHz4sHJzc5WSkqLIyEjdcMMNWrhwoRobG/1dWoetWLFCKSkpioiIUHp6uj7++GN/l+QzRUVFGjJkiKKjo9W3b19NmDBBBw8e9HdZABDwCCiG+PLLL9Xc3Kzf//73OnDggJYtW6bXXntNzz//vL9L65C33npLeXl5WrBggfbt26f77rtPOTk5Onr0qL9L84ny8nLNmDFDu3fvlsPh0MWLF5Wdna3z583+Fm0AMB3XQTHYkiVLtHLlSn399df+LqXdhg0bpjvvvFMrV650t91yyy2aMGGCioqK/FhZ5zh58qT69u2r8vJyjRgxwt/lAEDAYgXFYLW1tYqLi/N3Ge3W2NioyspKZWdne7RnZ2eroqLCT1V1rtraWkkK6OcNAExAQDHUX//6V5WWlgb0dxOdOnVKTU1NLb6hOiEhocU3WQcDy7KUn5+ve++9V2lpaf4uBwACGgGlkxUUFMhms131tnfvXo+fOX78uO6//3498sgjmjp1qp8q9x2bzeZxbFlWi7ZgMHPmTH3++ed68803/V0KAAQ8v31ZYHcxc+ZMPfroo1ftM2jQIPf/Hz9+XKNGjXJ/w3Mg69Onj0JCQlqsltTU1LRYVQl0s2bN0vvvv6+dO3eqf//+/i4HAAIeAaWT9enTR3369GlT32+++UajRo1Senq6Vq9erR49AnuBKzw8XOnp6XI4HHrooYfc7Q6HQ7/85S/9WJnvWJalWbNmadOmTdqxY4dSUlL8XRIABAUCiiGOHz+uzMxMDRgwQC+//LJOnjzpvi8xMdGPlXVMfn6+Hn/8cWVkZLhXhY4ePRrQe2t+bMaMGVq/fr3ee+89RUdHu1eLYmNjFRkZ6efqACBw8TFjQ5SVlWnKlClXvC/Qn6IVK1aouLhYJ06cUFpampYtWxY0H8FtbS/N6tWr9eSTT3ZtMQAQRAgoAADAOIG9yQEAAAQlAgoAADAOAQUAABiHgAIAAIxDQAEAAMYhoAAAAOMQUAAAgHEIKAAAwDgEFAAAYBwCCgAAMA4BBQAAGOf/ARiVoR/XRMCkAAAAAElFTkSuQmCC",
      "text/plain": [
       "<Figure size 640x480 with 4 Axes>"
      ]
     },
     "metadata": {},
     "output_type": "display_data"
    }
   ],
   "source": [
    "dat[['lcap','lemp','ldsa']].hist();"
   ]
  },
  {
   "cell_type": "code",
   "execution_count": 129,
   "metadata": {},
   "outputs": [
    {
     "data": {
      "image/png": "iVBORw0KGgoAAAANSUhEUgAAAjUAAAGwCAYAAABRgJRuAAAAOXRFWHRTb2Z0d2FyZQBNYXRwbG90bGliIHZlcnNpb24zLjguMCwgaHR0cHM6Ly9tYXRwbG90bGliLm9yZy81sbWrAAAACXBIWXMAAA9hAAAPYQGoP6dpAAC4yklEQVR4nOy9eXxUhbn//5l9yTaTGYIBEhKYYEIIOMiizAQBtYKASKltgdsmBJcWo+31WnFDBK1LtdYLSKuVKP19BXtbxQUVN6wmUVEgyq4ZiAkKEjJJJsssZ7bfH5NzOGfOmZkEAiHheb9efV2ZOXPmzITL+eR5Ps/nkYXD4TAIgiAIgiD6OfK+vgCCIAiCIIjegEQNQRAEQRADAhI1BEEQBEEMCEjUEARBEAQxICBRQxAEQRDEgIBEDUEQBEEQAwISNQRBEARBDAiUfX0B55JQKIRjx44hJSUFMpmsry+HIAiCIIhuEA6H0d7ejiFDhkAuj12PuaBEzbFjx5CVldXXl0EQBEEQxGlw9OhRDBs2LObzF5SoSUlJARD5UlJTU/v4agiCIAiC6A5tbW3Iysri7uOxuKBEDdtySk1NJVFDEARBEP2MRNYRMgoTBEEQBDEgIFFDEARBEMSAgEQNQRAEQRADAhI1BEEQBEEMCEjUEARBEAQxICBRQxAEQRDEgIBEDUEQBEEQAwISNQRBEARBDAhI1BAEQRAEMSAgUUMQBEEQxIDgglqTQBAEQRAXEi43g6YOBm1eP1J1KpiT1EjTq/v6ss4aJGoIgiAIYgByrNWD5a/sQWVtE/fY1DwzHlswFkMMuj68srMHtZ8IgiAIYoDhcjMiQQMAn9Q24e5X9sDlZgTHHm7sQE1DCw6f7BA8J3Xe7h7bF1ClhiAIgiAGGE0djEjQsHxS24SmDgZpenWPqjn9ofJDlRqCIAiCGGC0ef1xn2/3+ntczYl17MrX9+FEm/e8qOBQpYYgCIIgBhipWlXc51O0qm5Xc4DYlR+9WoFfTMrGnf/3FSodTu7xvqrgkKghCIIgiAGGOVmNqXlmfCIhRKbmmWFOVuNIU2fcc7Tzqj1s5UevVqDMngtrlgG+QAhZRj0e33YQVTxBA5yq9qxdaD2n01bUfiIIgiCIfkR3zLppejUeWzAWU/PMgsen5pnx+IKxSNOru1XNYUnVqqBXK7BmoRU1DS1YunEnlr20G43tXpGgYWGrPecSqtQQBEEQRD+hJ2bdIQYd1i60oqmDQbvXjxStCubkUzk13anmsJiT1VgxZzReqK5DNU/E+AKhuNfbnsDb09tQpYYgCIIg+gE9MfaypOnVGJmRjEuyjRiZkSxoBXWnmsM/dny2QSBoAECjjC8jUhJUg3obqtQQBEEQRD+gJ8be7pKomsPHzQRFj9UcbYXNYhKJHUBc7TkXkKghCIIgiH5Ad8a0T4c0ffdWJ0h5cCqq6rBmoRUABMJGqtpzLiBRQxAEQRD9gJ4Ye88GUh4cNxPE7ZtrsGLOaDw4txCdvkDcas/Zhjw1BEEQBNEPYEWFFOei1RPLgzNhuBHTRg1C3uAUSe/OuUQWDofDffLOfUBbWxvS0tLgcrmQmpra15dDEARBED3iWKsHd7+yR1AtYVs9mWc56M7lZuDsZBAIhREKh+H2BZGmOzdVme7ev6n9RBAEQRD9hJ4Ye3uTeKPkfVWVkYJEDUEQBEH0I7pr7O0tokfJzclqPL5gLDJSNWhwutHm9cOoV2NwqvacXVMsSNQQBEEQxHmKy82gqYNBm9ePVJ0K5qRzb8Dlj5Kbk9V46cbLsHrrfsG0k91iwiPzi5BtSjqn1xYNiRqCIAiCOA/pSXrw2YQ/Sv74grEiQQMAVQ4n7t2yF3/++SV9WrGh6SeCIAiCOM84nfTgswV/lDwjVSMZtAdEhE1L57nd9RQNiRqCIAiCOM/oTnrwuYI/St7hFacK82nzBs7FJcWk34iav/71rxg7dixSU1ORmpqKyy+/HO+8805fXxZBEARB9DpnKz34dODn0yRrFXGPTdX2raul34iaYcOG4bHHHsPOnTuxc+dOzJgxA/PmzcP+/fv7+tIIgiAIose43AwON3agpqEFh092CFpKfZ0eHA07Sm7QqmC3mCSPsVtMMCb17Xh3vw7fS09PxxNPPIGlS5dKPu/z+eDz+bg/t7W1ISsri8L3CIIgiD4lkQnY5WZw2+YaQcge/7i1C619lg/T4OzEvVv2ouocTj8N6PC9YDCIf/3rX+js7MTll18e87hHH30Uq1atOodXRhAEQRDxSWQCXrvQCjcTxLLpFgTDYYExt7iPFkXyyTYl4c8/vwQtnQzavAGkapUwJp0fOTX9qlKzd+9eXH755fB6vUhOTsamTZtw7bXXxjyeKjUEQRDE+cbhxg5c+dTHMZ9//7+nYvXWA9hV34Iyey6sWQb4AiFolHI0tvtw7ZiLzqsU33PBgKzUXHzxxfjqq6/Q2tqKV155BSUlJfj4448xevRoyeM1Gg00Gs05vkqCIAiCiE0iE7DL4+eqOOu2O0TPX5abDm8gdKpSolOeN4m+fU2/EjVqtRoWiwUAMGHCBHz55Zf43//9Xzz77LN9fGUEQRDEQIaf7JumUyFJo0SHN3BaSb+JTMB6dewJI3OyGjKZDHf831fdTvQ90eZFi5tBuyeAZK0SMhkglwFpuoEnhPqVqIkmHA4L2ksEQRAEkYierh7gm3r1agXWLLTiheo6gajoSdIvm/sSywScpI59a358wVjc99rebif6Spl6bRYTlthysXnHIaycW9jnqw16k34jau69917MmjULWVlZaG9vx8svv4z//Oc/2LZtW19fGkEQBNFP6OnqgWhTb5k9VyRoAKHJN1HFhs19ufuVPQJhc3VBBh68rhBuJogNJRMgk8mwu6EFFVV1cDOR0LuLUrUJE31ZUXOizYt7togFEPtna7bxvFht0Jv0G1Fz4sQJ/OpXv8Lx48eRlpaGsWPHYtu2bbj66qv7+tIIgiCIfkB3po6iBUl0sq81yyDpc2HP09TBdKsNxea+NHUwaO+qGKkVctz96l7B+9ksJqxZaMXtm2swYbgRnUz8xN52XqJvSycTUwBVO5wos+Vi3XaHQAj1d/qNqNmwYUNfXwJBEATRj+nO6oFoQRJt6vUFQnHfI1HSr6j1lazGyIxkuNwMyjfXiK6v2uGEXCbDO7cXw6BX4XibN+75U3WnbuuJVhawn6WvVxv0Jv1G1BAEQRDEmdDm9UOvVgjGpLUqBdfikRIk0aZejTJ+EH+8pN94rS+vPxhTcFXWNiEQCiNNr0ZzJwObxSRZgbFZTAiGwvihxY2hRn3ClQXsZ+nr1Qa9Sb9Zk0AQBEEQZ0KaToU1C62oaWjB0o07seyl3Sh78UvUNLRgzUIrUnViQcJf5ggANUdbYYuxJmBqnhnmZOnWU6LWVyAUPzKu3euHy82guZPBEluu6BpY8+/RFg/qnW643AyMSeqYKw1sFhNqjraeF6sNehMSNQRBEMSAJHq3klalwIsSJt9qhxMvVtchSSOuWPCXOQJARVUdlthyRWJhaoKk30Str1ACUaNTK1C+uQatHj9u31wDa7YRG0omYP3i8dhQMgHWbCNu31wDpVwGl9ePpo6IT+aR+UWia2UF0MFjLjwyv2jA+GkAaj8RBEEQAxCpVs+mGycLRpv5VDmc6PAGMFgirFbK1Pvnn1+CDm8A7V4/UrQRb4yUoGE9NM5OBhWlE0XTTCxuJhh3zHt3Qysqa5swLsuAS7ONkmZltvpyTeFgdPoirTRupYGbQbs3gGRNJKdGJgMe+enYASVoABI1BEEQxAAjVqun1RPfxCvlqYk29uaakzjxIiWA+EgJK/40E1/YpOlUkmPeU/PMWD1vDK5dUwkgUinadNNlCCMsmT2zaUc9hqRpMWXkqerM4FTtgBMvsSBRQxAEQQwoYrV6emry7WmmDZ9YwoptfZXZc7lqC+vFSdOrBRUhtgL0nbOTE0BuJogbN36Jf91yOY65vHB5/NAo5ag52opNO+qxaPJw3L65Bq8umxL3+gYqJGoIgiCIXqenqb29SazdSqzJV2pyKNrkezqZNifavNw+phStMqaHhs2IYd+X78VJ04u/p+QORvDnpg4G3zZ2YO8PLm6Ky5plAACuAtTmGThj2j2BRA1BEATRq5xJhaM3iLVbqaKqDmsWWiGXyUTXFm3y7WmmTYOzU5Deu37x+LjXmKJV4cM7rpD04kQLwmStElcXZOD9g43cMUq5LGYIIDCwxrR7woX5qQmCIIizwulUOHqbWLuV3EwQ//yiAU/eMC6hyTfRJm2+/0ZqHUGiVpcpKRK6F00sQfjw9WMAgBM27Di2lPF5oI1p9wQSNQRBEMQZw1YXmt2RHJVxWQbRlE9P1gicCbF2K7Gm24hxNv45Em3S5vtvWt0MrNlGlNlyuUC/cDiMGfmDsP3QSdFrY+XZxBOE97+2D0/cMA53zwpwE1g3XDoM90Utq2S3dV8oxuBoSNQQBEEQZ0RPpnwSrRHoLaLHsOONXUuRaJM2X5Qo5HLUNLQI2kE2iwkPzCkEAIGwiZdnk6jl1ekLcO/r8kSEzZ9+Ni4SzOcJIFWrhDFJfcEKGoBEDUEQBNFD+J6PZI0SO+tbsKu+RXCM1JQPEH+NQG8jZbrtyWtjVXv4osTlZrDqjX2SgX6rt+5HmS0Xf7gmHz5/MKGwitfy0qsVCAOi/VCsV+niixKUni4QSNQQBEEQ3aYnVRn+lA8Qf43AuaInU1ndqfY0dTCojLMJe9k0C9K7WT2J1/Iqs+fiwdf3id7rXHqV+gMkagiCIIhu0ZPsFRZ2E3SiNQJnG5ebwY9tXnzf4oFMJuOSfScMN8adyvIGQvAHQ2CCYfhDIXgDIaTxnk9kKNYo5d1uB0W3vPjLNzNSNTGnnc6VV6k/QKKGIAiC6BbxPB/RVRmWHJM+5ujyueJYqwfL/70HlQ7p6lKsSkf0mDZwyoibbUoCkNhQbOzBZ2ZbXitf34fCoWm4siADjW0+yGQyBIJh6NUK0XoFlnPlVTrfoYWWBEEQRLdIVJVgqzIsU/PMGGrQYWRGcp9WaJa/IhQ0QESEvVBdhzJ7Llfp4CM1pg1EdkTdu2UvTrR5AYi3ePM5nXbbEIMOK+cWYtd3zZi7thpLN+5E2Ytf4qn3v8Wmmy6Leb5z6VU6nyFRQxAEQXSLRFUJfjZLX7ebWBJVl9gk3uhKR0snI5k8DESETUtnRARFb/Fmiff5XW4GtSfa8eV3zThwzIV6Zydc7sj5TrR5cc+re0TemcraJjz57iFUlE6EXq0QvVcssRO9qZx9n4EKtZ8IgiCIbpFozNkyKBmvLZvS4/Hps0l3q0vRlY42b/w1A/znezI+zm+FsZ6Zy0eY8KPLC4NeBblMhl0NrQI/DZt9s7uhBZ2+gGhv1Op5Y/CdsxPJnYzA+NzXyc59AYkagiAIolskGnPONOgwHEl9eIUR+BNOuqiqRjQapVyy0pFozUD0890ZH3e5GYGgWbPQiheq6wQG4GKLGesWWSGDDM9XHRFl38wdm4lZYwZj2qhBSNEqsbuhFdeuqeS8NsV5Zjw0bwz0agUeeH1fnyY79wUkagiCIIhuc6ahdmeb6OpE+QxLzHUCNosJje0+yTaRMUnd62sIIuPfkesqs+fiheo6UYur0tEEyIA/XHMxltpHwJpt5JKZqx1OPLz1IP4w82Jkpetx57++5j4nv7Jz+GQHzMka3H5lHr462iryCw3kaSkSNQRBEESPOJNQu7OJ1Mg5u8QSgECgsBUNo14l+VkGp2rx6PwiHG3xoNXj59o/B4+5sHJu4Wml9vJbYdYsQ8wR7craJpROycHSjTtFGUCVjibcqyhApy8gEDRSVR+7xYTnSyZi0d8/F01NDdRpKRI1BEEQxIBAyhTsZoK4fXMNyuy5uH/2aHi7kewLRMa5743aq1RsMePh+WOQbUrqUYgfC99oHT0pFg37vFQGkIcJwus/JVJiVX2qHE7I8I1kftBAnZai6SeCIAhiQBDLFOxmgli33QGvP4hLso0JR8zZce7o1lOlowmr39yPhmY3yjfX4MqnPsb89Z/iyj9/jNs21+BYqyfu9fHHvxNt8eY/z5/SAoA0nUogkKxZhpiTWpWOJsFrgfMj2flsQaKGIAiCGBD0ZLN2POKNcxcMScN9r0pv0r77lT1xR6ZZo3Vxnhk1R1ths5gkj7NZTKg52ip4jJ/MbE5Ww5ysRnGXQOpu1Yd9/fkwan+2oPYTQRAEMSDoyWbteESPc5uT1Xh8wVhkpGrg9gUxs/AilLZ5sfyVPQITbncMuEMMOqxbaMXJDh+uv2QoVr25X7RHa4ktF7dvrhG8jp3SYgWJy83g1ukWIBxOWPXJNSfh/265HKk6JYz6gb3Fm0QNQRAEMSDo7mbtRLDj2nq1AuUzRmLWmEzc/9o+0bqEl268DIuf/1wgbLpjwOUbrZ+8YRxaOhm0+wLwB0L49IhTtBi0uCsDiD+G3dTBoOzFL3Hz1BEYbtKj2GIWpSaz1/nW3uOCXBvKqSEIgiCIfkBvjJwbk9S4Mn8QFk4ejmSNQiRogIgJ96Gt+/H4grFYunEn93hPDbiDU7Vc5eRYqwd/+/iwQNDwM4D4tHn9cDNBPP1BLf7f5/V4vmQiAAiEjd1iwh+uycfCv3/OPUY5NQRBEATRjzjTkfPBqVo8OLcQd2/Zi7tn5cddl7B8Vj735zM14EoJsmStEp2+AGoaWgRTVnz/UFMHg0V//xxl9lyU2nLgC4SQla7Du/tPoKWTEY1zU04NQRAEQVxAMMEwqh1OdHilt2KzsM8X95IBly/IjrV6BAF7wKn2UbR/iJ3wAiK+HGu2Eeu2O7B+8XjJ9xmoOTU0/UQQBEFckMRb9ujyRP47WRt/zUKaToUNJRNwbVGmaNHkmV5bdJAgcKp9BICbpOLDGo0rquoAxB4dH6g5NVSpIQiCIC44Ei171Ksjt8fGNl/cdQnHXR7OUzMpJ73XWjrxtouz7aORGcl48oZxONzYgVaPHxqlHDVHWzmjsV1iNJz9nJRTQxAEQRADgERVEJebgVwuQ7HFjOWv7MGKOYWwR2XK2C0mPHR9EZZ3VU2A3mvpuNwMmuPk3fDfa3CqFjnmJLz8RQOWbtyJddsdcDNBTM0z45H5RfjmeJvgdZRTQxAEQRDnmNNZQ9BdulMFUcpluH9OAVZvPYDFz3+OxxeMxfJZ+ej0BZGqU+FHlweHT3YIxrl7o6XDVpBKp+TEPY7/XvEmvp68Ydx5u3z0bECihiAIgjivSNQaOlNirVNgaff6kWtOwsHjbbBmG1Fmy4UvEEJjmw81R1u5rdkbSiYIru9MWzr8CtK4LANsFpPk5JXUe8Wa+Dpfl4+eLUjUEARBEOcN/Bu7Xq1AmT0X1iwDfIEQ6p2dUMhlZ5yI2511Cml6NbLS9fjqI4fkNm3+KoPeaunwK0j87eJ8YTPQ20dnCokagiAI4ryBvbHr1QqsWWjFC9V1AlHBjk5LVWy627Lq7jqFoUY9HvvpWNyzZa+oarR63hi0eRjMv2Ror7V0+BUk/nZxtlKUY9JjqEFHgiYOsnA4HO7rizhXtLW1IS0tDS6XC6mpqX19OQRBEBc80ULE5Wbw079+hvIZFtQ0tMRsv0Qn4va0ZXWs1SNap1CcZ8aj84swLF0veY1n25dyuLEDVz71ccznP7zjCozMSO719+0PdPf+TZUagiAIok+QEiKbbpwMALBmGSTbPoA4EfdEmxffNXVi4aRsLLHlYndDCyqq6kQrAaIF1CM/LcL3zW40u0+NQ696cz9WzRsjEELnypfSWws5L2T6jah59NFH8eqrr+LQoUPQ6XSYMmUKHn/8cVx88cV9fWkEQRBED4k1Vv3pESfsFhN8gVDc17MjzcdaPVj+769Ryavo2CwmrFloxe2bazgB1MkERe9nt5hQasvFnf/6WrBKwBfom91IvbWQ80Km34iajz/+GLfeeismTpyIQCCA++67Dz/5yU9w4MABJCUl9fXlEQRBED2gqYPBrvoWlM+wcEZgrUqBvT+0osyeC60yfjpvilZ1ShhFtajYllWZPRfrtjvg8vjx4Jv7RQKqyuFEmHccS1/uRuqNhZwXMv1G1Gzbtk3w5xdeeAEZGRnYtWsXpk6dKvkan88Hn8/H/bmtrU3yOIIgCOLc0uHzSxqBbRYTxg41YIhBi+I8s2SezNQ8M5K1Shx3eUUtJ7biUu1wosyWCwDQqxUxc2n4xwFAllGHZxaPBxMMYccRJ9J0KqTqVBhi0J3V7Bw+F9oYdm/Sb0RNNC6XCwCQnp4e85hHH30Uq1atOleXRBAEQXQTg06NP737jcgIzP750euL8HiMVszD14/BfVv24oODjdzj/JYTK2x8gRCm5pkhl8viXgvb6soy6vCPpZNw/2v7BNdlt5jwx/lF+NO2Q3hr74+Ca+mt7Byid+iX00/hcBjz5s1DS0sLKisrYx4nVanJysqi6SeCIIg+pvZEO67+yyfcn6MzaUYMSkJmVx4NvxWTrFWKBA0Lfzs1EDEd55qT4PEHMePPsaeKNpRMwNKNO/FGuQ2PbzskOXFlt5gi49Uv7hQ8LjWJRfQ+A3r6qby8HHv27EFVVVXc4zQaDTQazTm6KoIgCKK7uDynMlliZdKwlRD+GPPhxg5JQQMIW0nFeWYMN+mR2dU2ijVVxF/6qFTIJQUNEPHf3Dt7NPRqhcBU3Jf+G0JMv1toedttt+GNN97ARx99hGHDhvX15RAEQRA95FirBwxvuqnMnosXqutEgoK/YJIl0YoDXyAEm8WEkik5WPnGfhxr9XBTRVPzzIJjbRYT/nBNPiZkG7F+8Xh0ev0on2HBhpIJWL94PCpKJ6J8hgV6dcS03Obxo8yeK3rP3lpkSZw5/aZSEw6Hcdttt2HLli34z3/+g9xc8V8sgiAI4vyENdm2uhnoNUoMStXgqvxB+ODQyR5l0qTpVKKJKb5JOCtdB2u2kfPWMF3j2exU0XGXF0eaOrlcmvJNu/HgdYXITtfD6w9iykgTPj3s5M7H9+okaRSwZhlE19gbiyyJ3qHfiJpbb70VmzZtwuuvv46UlBT8+GPErJWWlgadjkxaBEEQ5yvfN7txz6t7RFkyD8wpRAhImEnj7GSAkx0wJ6mhkMtQ09Aimphas9CKTTvq8e7+EzHHs9P0ahxp6sSyl3YDiITdvXTjZVi9db+gSsQXMuzjK2YXwNnOID1JjQ0lEzhBdaLNS6F45xH9RtT89a9/BQBMmzZN8PgLL7yA0tLSc39BBEEQREJ+aHFj+at7JKecVm/djzJbLjJS43sf271+/PzZz/DoT4vw9p5jkueSAbhrZj5++dznkq9n4S+zfHzBWJGgYc8HnMqvqXY48cCc0Tju8uKp974RiLPiPDOuGDUIacLNCkQf0W88NeFwWPJ/JGgIgiBi43IzONzYgZqGFhw+2SHwp5yL9653umOab9nH391/AjaLSfIY/jbsjBSNKGiPpcrhRFMHIzDxsvDbQ+wqAgDISNXEvTZrlgF6tQLlMywIhoBgKIwl9hECn02lhO+H6Dv6TaWGIAiCSAzrXenw+ZGmU2PFa/tQ6ejeksfepqmDQasnsbG3oqoOaxZaIYdMcK02iwlLbLm4fXMNd2w8vH6xoInemcRfRdDhFR/PJxAKxwwI5Gfi0ATU+QOJGoIgiAECf0FkrC3X0UsezxYuN4NmNwONMn5DgH1+3w8u3DenAO2eAJI0CgRCYXz0TaMgTC/RudJ0QsNurJ1JrGn4mMsb93yZaVrJ3Jro9hRAE1DnCyRqCIIg+jFsZSYYDuOhN/dz7ZmeTBT1Nqy4Kp2Sg5qjrbBZTJJtnmKLGfuOubhqyNMf1HLPsVUaPjVHW1FsMUm2oGwWE7z+IN6+3Q4mEEq4MylNr0abxw+7xYSqGOdjAiHuuqPDAbUqBczJam5Kiiagzg/6jaeGIAiCEHKs1YPyzTW48qmPcbTZLbjZd3fLdW/D375dc7QVB465sMSWK/LM2C0m3DXzYhQNTcNGiYyaaocTG6vrcPPUEdxjFVV1eGBuoehcxXlmPDRvDFK0SijkMuSakzAyIzmhaEvVqfDgdWNgjz6fxYzV140Bm7fPhgPWNLRg6cadWPbSbpS9+CWe2HYIaxZacXVBBk1AnSdQpYYgCKIfwhcPgFjEJGrVnK3KQlMHw10T65XZtKMe1mwjymy58AVCMOhUyDLq4A+F0e4NxDT/VjqcuGtWPp775AjcTBCXDjfCFwhidlEmltpHQK9WIEWjxNfft2LO2iquTVWcZ8Yf5xfBwwTg8gSQqlPCqFdjcNfaBZY0vRoeJojyGXlYPisfHd4gkrUKdPqCSFYrAESESqxwwMquLd9SLS6ibyBRQxAE0Q/hiwdALGLitX2izbMsvbGFmp/462aCuH1zjaBtM9ykh16lgNsfxMNbD2Dh5OFxz9fY5sNry2xQyGVI1irx0Jv7cf34YfjR5QEAvLX3uFhs1Dbhvlf3YBxvD5TdYsIj84uQbUoSHHuRQQedWhFp4QXD0KuUyDbqkaZXQ9u1XiFeK6/K4YTXH78qRpw7SNQQBEH0Q/jigR0vLraYuekhtkoCQHDTj2We5ZuM+cd2d1LK5WbQ6vZDq1IIHnczQYEgePM2G+qcbqRqlah0OFFqS5wOHwqHMSojBQBw5zX5WL11P5ZNs8Dl8Qs+W7TvJTtdz30XVQ4n7t2yF3/++SWSFRsp8cZOSh083hb3+sgkfP5AooYgCKIfwobIsX6Pl3bUo8SWgxDCqHY4uSrJijmj8cCc0fD5g0jTqcEEQ/ixzQu3P8hVYqJbWSz8SSkAMas4x1s9qG92Y+32WlizjTErRDaLiUv83VAyAUD8ihKbUcNvlbk8DEYPSUMgGBa03GItxeSPX1c5nGjpZESiJh5DDDp0+gJxjyGT8PkDiRqCIIh+CBsiNzbLwPk9Pj/SjDJ7rsC7MjIjGYNTtTje6sF/vj2JjBQNfIEQWtx+fFHXjGmjBsHjD4oEDcsntU34sc2Lh986KFnFSVIr8J9vT2LrnmOoaWjFxJx03HttPoIhQCaToaWTQTAUxnGXB5lpOty6abfg/NEVJbbaMmWECXKZDB5/EIN4rbJkjQrrtjtgzTIIWm6xfC/R49dt3vgCRYqMFE3MLd+xWnlE30CihiAIoh/Ctka+a+rkKhPRrR4AeP+/p0KrlKO+2Y2tUSsGbBYTcs1JMCW4KX/f4olZxVkxZzQyUjSoaWjFukVWvPR5PcYMTRMJjGKLCUt4G675FRrWd3OTfQQyDVo8vPWA4HMUW8xYfX0hnB0+JGtVePnmy7CrvhlGvZo7RzzfS7XDibKuNleqtue3PX5g3ydRwo5MwucXJGoIgiD6KUMMOhxr9cQ9xuXxQ62QY+322phVjIfnjTmt9/+ktgmtHj98gRBunjoCL1TVYVy2MeakUAinKianUoQjz63b7ogEBlaJAwMrHU24/7V9sHYZf+0WE1bNG4NjLR7cNt0CIPEIuy8Qgt1igjHp9AQIG9jX1MGg3etPmIND9A2UU0MQBNGPYU3C8Z7vZAJxdxy5/UFuH1I0xXlmZKRoBfuO+CSpFdAo5bBbzKjsqpgk2qcEnJqM+sPMfGy6cTL+9ZvLMbsos1u7mC7JNuKEywu9WoHBqVqsuq4QOeYkydexpOlUeGR+UY/8NKJz6NUYmZGMS7KN3crBIc49JGoIgiD6MUlqZdxlkCkaJTp98XccdXgDWDWvEMVRwsZmMaFkSg5+8dxnqGlowZqFVpGwSVIr0djuQzAUSarrTsWExZptwP5jbcg1J2FiTjraE/hdmGCIC8Fb9PwOLPjbZ5j+54+x6o0DCARDMb+H4jwzcs1JonFuYuBB7SeCIIh+jEGvwm0z8gBA5Jf54/VFWPlmZPw5Hgq5DPVNbozLMuC3V4yEQi5DJxPE7oYWbveS1L6jqXlmGPQqTBs1CM2dkS3V3d31xKYAG/UqruKRyO8yKFmDv3zwrWR7SvWBDH+4Jh/AIdH3sOq6wnOywJPoe0jUEARB9GPS9GoMT9djztgh3NSTRinHEIMOq7fux/ZDJzF2mEGQYcOn2GJGlaMJowanYN12B9Ztd8BmMXH+FT58w63QJMugwyfnRrDj7XpKT1JjQ8kEZKfrRS0jY5I67i4mtVIesz21/dBJlE+3YGJOuuB7qDna2s1vkhgIUPuJIAiin5Np0OHaMRchx5SEIWla5JiSIEPkRg8Az31yBEvsOSgW7TgyYYk9B899ckRQYeF7X6JJ0arw4R1XYO1CKzK7qh9NHQze3ncc5dMtMXc9FVtMKLHlYPHzO3Db5hqoFXLUnmjHl98148AxF+qdndAq5XhkfpFoFxO73PJ4gq3aLW4/xgxNw22ba7Dspd1YunEn9hxthek0zcFE/4MqNQRBEAOA6FTcL+qauf92M0GUb4qMTZd2VTGGGXV478AJlG+qgTXbIKpoxPLGmJIiZlk+bV4/nv34CMYONeCqgsFQymS48ycX4+5ZMrR5AjAlqbFt/4+4fXMNAGBDyQTc/9o+QeXIZjHh9hl5yDbq8PD1Y+Dxh9DhDUCvUUAO4L2DJzBuqCHh9/BCdR3XIqOR6wsPEjUEQRDnMae7jynanxKdYbOhZALXalpiy+UEB4uUN4YNmou+piS1Em4miFs37UaZPTcS9ufycu2fCdlGPP1BLQDgkfljsP4jh2iJZbXDCblMhttmWKBTK9DY5oNMJsPHtSdRUVWHS7ONmDN2CK7Kz8AHhxpF18a2vqodTtx3bQHmXzKURq4vQEjUEARBnKfESwHOTGB8jedPKc4zY6hRh9duteE/3zRyZmD+843tPsFr2KqHmwnirlf2YFd9C7dnabhJj2KLicubEbyXxYRrx1yEfyydBH8ghDSdCvdu2Sd5zZW1TfjtFSMxd2019xh/zcEDr+/D8pn58AWCAlEULcyYQAijh6TF/X6IgQmJGoIgiPMQl5uJmwKsVyviViEGp2rxyPwi3Ltlr0DYsGPaP13/KS7NNuLWGRY898kR7nlWvOjVCkzKSRcEzQFA+eYa7KqPjHdv2lEPILJG4NYZeVg23YLqw05UVNXBzQRhs5iwbHoelAoZfvP/7YKbCWL94vGixZNalQK7G1pQUVWHVo9wOWT01JU/GMJdMwtQ2u4VmIH5wox2MV24kKghCII4D2l1++OmAD9yfZGkqDnR5kVL56nW0CPzi+AJBPF9cyR5mC8AIp6WMN6+3Y5Wtx9JGiXUCjka271I7hIyfP/M4cYOVNY24b+vzkNzhw93zyzAQ1v3C1ca5JnxRrkdXn8AoTDw0TeNGDfUwAkOvSr+4snMNA3WLx4vEDr8qatWtx+DUuSokEgtBmgX04UOiRqCIC5YTtevci5InAIcEFx/mk4FhVyG+7fsFbRmivPMWH1dIS5K1eKDQye4KgpLpcMJrz+EjFStaFM3u7SSzXhp8/qhVyswqzATO+ubsWrrfnFmTG0TVr4hXGngD4a557VqRUyxJgOwxJaLZS9Fll7yW0984/KaD77FQ/PGYOUb+wXXW5xnxiPzpcUecWFAooYgiAuSY60eyZv46nlj4PIwkUpFH4qcTiZ2CrBerYBaoUD55hru+stnWFDTILE3qbYJ97++D7OLMjEpJx1jhxpw66bdAmHT5g3gj28flFxaufL1fXh4fhE6vAFolHKU2XPx0Nb9KLXlxhVdZV1j3avnjUGD042Xb74Mnb4AdCpFzNdVOZwos48QnAeItJ40ylM5OB8cOomlxV6UTsnBb7rCAt1dYYGr3tyPVfPGUNjeBQqJGoIgLjhcbkYkaIDITfy+1/ZyVYboSkVvvXd3qkMGXWxfSJk9Fw++sU9QkenOlup1HzkwuyhTkAoMAClaJXbVt6B8hgXjs41QymVIT1IjEApBrZBj+8ETeOitg7jlihG4dsxFXTuYlKgonci1iNxRIixJo4Q124jaxg7847PvYM02oqKqDhUlE+N+P16/8DzVDidunWbBd85O3HVNPlo6GaxfPB5pOhWMehXePXACz358RPD+vsAerF1opYrNBQiJGoIgLjiaOhiRoGHh+zc+qW3C3a/07AYZT7TEqg49tmAsktQKwetSdSoU55klr3PKCJNIwHRn5xL72fhLHe0WE3QqOdYtsqKiSuxzWWLLxfsHT2DdIisUMhkeffugaPKIbRHxhUWnL4B12x146cbJ3GRSmT0XwfCpVpQUUqPkaqUcY4el4an3v+UCBYFIQvESe47o+E9qm9DUwZCouQAhUUMQxAVHm9cf93m+QOjJDTKRaIlVHVr+yh5cW5SJe17dyz1+dUEG/nj9GNz/2j58EnU+qRt/d3cu8T+b3WLCI/OLIAPwQlWdaPybbf9Ys414ofo73DMrHwsnD8cS+wiuQlPT0IrZRV78o2wSGtt90KoU+NHlwb5jLhRbzPD6g5zgsWYZ8NkRZ9w1ClJrDfRqBf749kHJnU9AWFR5AoD2BD9jYmBCooYgiAuO1AQjv1qVcBN1d26Q8Vpad7+yByvmjI5ZHaqsbULplBzBY+8fjATMPXHDOHR4A4LR6qYORnSOuDuXurZv69UKaJRyXJSmxbbfFcOYpMbgVC2++bFNFIbHwrWutjtQOsUrMPE+s2g8wghjQ1WdIHum2GJG+QyLyL/jC4RQUVWHNQut3LlZbBYT7p9TgPnrPxW8v81igkwmi+nDqXQ4sYTnw2Ghse4LExI1BEFccCRrlTGD6ewWE8JRLZLu3CDjtbQ+qW0S5a9EI9U+ev9gI+6eFRCtJQAiFRt+BYcVCzJAMpfmpR31+PdvLkcgGIbXH4RBr4ZWKYfLzeD7Fk+3ro1/jdUOJ2YXZeLtvcelKygy4LqxmYKWlEGngpsJcq2o6MWTzZ2M4Hi2/QXEb1kpFTLRd0Nj3RcmJGoIgrjg6PQFUGrLRRjiakGpLRcK2ambZHdvkIlaWklqRdzno6tDLFJVojS9Go8tGCuoDLmZIDbvqMfK6wrR2OaDy+MXBdMxgRAu4W3fZqe9+J9XCrZ1Fd3iGpyqlRSGQKT69Lsr87ChZAJ8gRAMOhWGm/ScmIxuF9ktJlizDNzx7LW//EUD7p6VH/f6jPpTopP2PV3YkKghCOKCw+Xxx6wW3L65Bk/eMA5Az26QiVpaerUiYXVIKmnXGOO9k9QKXFuUidIpOdyx4XAYPn8Ii5/fIfmaKoezq/IR4ZPaJqx4fR9Kp+TEbF2xY9Ts/2U/y81TRyBFG/8W0tju49pVALD9f66QTDm2W0z44/wiPLz1ANd2AyLf/yPzi9DqYeJen1ohx2vLpnDtORI0Fy4kagiCuOBI1apECx755Jj0+PCOK3p0gzQnq3F1QQbGDEvD9IszAESqJyqFHEdOdkABWdzqkFIuFyTtsgJHq5TjZIcPxiS1YJKqqYMRGItZ1i8eH/c6o9tclbVNWGLL5cRO9LUtseVi0456boJJr1Zg3SIrXqiqQ9HQ+PuVois7bR4/Lsk24s8/v6Qr9TiAVK2S8/Y8ecM4NLZHqkx6tQJJGiVStEq4/YG416dSyHFxdmrcayEuDEjUEARxwWFOVos8KSxT88wYatD1eITbzfhx/+zROOby4PFthwQ33+I8My4dbsTdr+zBLydlS1aHnv/1BGz8rB7WbCOW2kdAr1IghDA+5e1SKs4z49H5RRiWro/Z7uruFBSfcDjMVa6W2kcgWaOETi1HIBhGOBzGVQWDuRZW+QwLKrompcZlG+NMMplEk0ysN2lwqlYwVs7SyQSxeusB0fTYoz8twj+/aIA12yj67v75RQNXWSMIWTjaETeAaWtrQ1paGlwuF1JTSdUTxIXMsVYP7n5lj2hc+vEFYxNuwOaf44HX9yE/MxU/GT0Y+39wYauEcRaICJtxcQLy3v19MX5o9XCCgYW/gdrNBGG3mPCnBWPR7gvgmqcrReeJlSzMnsvK89Tw3/uhrQe4912/eDzu/NfXKLPnYny2EXqVAmEAbiaAwalazFlbBSDShmKrSwIRZzFjxdzRuP6Zas74OzXPHDfvx+VmBAnJfK4uyMDKuYW4d8veM/p5Ef2X7t6/SdQQBHHBwlZZ+OPSPanQ/M+/vsYvJ2Xjheo6LrBv6cadMV+z6cbJWMTzu7AtpikjTFAr5fAHQ4It1yzRYuTt2+34+qgLW/ceE4kXvVqBitKJeOYjh0Ag2LvaXNEheVfmD8LKuYVobPchEAwjSaOAXq1EQ7Mbz1cdEZzfbjGhfHoefvn3z0WfgfUBDTNGBMZH3zTiL+/XAuie+Djc2IErn/o45vPb/+cKmJLUp/3zIvo33b1/U/uJIIgLljT96d8UmzoY5GemclWKxZOHJ3yNQi7j2jX8KofUtmq++OCnHANAIBTGQ28dkMx7sWYbkJmqxbqFVoEA0CjlePCNfQJBc1VBBu6bXYD7opdgWsxYNn0kahpaBddf5XDit9MsgseivUkbSiZgqFGH2UWZuCJvULfFR6LpsTaPHyMGJZOIIeJCooYgCOI0aPP6BfuWEnlZgIhnhPWFmJM1ePLdQ6JKC3+JI18s8A2+bl8wbt5Li5vBcHOSQADUN3ViRsFgLJw8nDs2SaPAA6/tEwXvVTqaEIqR1PvZEWfM9Q02iwmN7T5MGG7ssfhIND1GYXpEdyBRQxAEcRqkalU47vJyf6452oohadq4xtndDS3cZNP/3XJ5whRfPqxosllMXNhcrAmuKSNMONbqwRCDDi43g1a3H/e/tlf0fhtKJvToGoBIyN+WZTY8vPVA15oCcNd124w85KTrT6uaksi8TWF6RHdI/KsFQRAEIcKcrBZs0q6oqkNmmg7l0y2wWUyCY4vzzFhiz0VFVR0A4OapI3CizYt48Csz/KyYJbZcHDnZgeKo9+Af++kRJ+5+ZQ9+aHGjfHMNHCc7JMVLd5ZgRuNmgjje6sGlOUb8+zeX4+WbL8Nbt9uxfGY+zMlqXHSapl02UHBq10oHFgrTI3pCv6rUfPLJJ3jiiSewa9cuHD9+HFu2bMH111/f15dFEMQFSJpeLUjIdTNB3LppN265YgSWz8yHTAZ4mCDkMhm0SgV+/txnnJ/FbjHDlWBtAluZKc4zY+XcQviDkYWQ/951FD+fkI0l9lwAMlG1hD8pVe90o7K2CQsnZcd9j0TXwMdmMWFnV8Xp6Q9qUWwx485rLsa8Z6rx4R1XxD1fIoYYdFgb5QUiMzDRE/qVqOns7MS4ceOwZMkSLFiwoK8vhyCIM4SdPmrz+pGqUwnC5foDQ416PPbTsbhny15U1jbBzQTxl/dr8UVdM8qn58HrjwidyGi0gRuZDgTD8RdQWswYatThpRsn47MjTly3riqSU2Mx43+uuRg3bvwSbiaIl26cjFJbjijzhhVPrV0hdhkpGsnrT3QNjW0+wWP8CSogInCWTbdAIe+9FtGZmLcJot+OdMtksh5XamikmyDOH461ekRbrafmmfHYgrEY0o9yR1xuBm/v+xEZKRqBuKioqsOlw414YM5oKOQyqBVyLmfljXIbfvnc55IZLzaLCauvG4NH3z6ADw6dFL3fjPxB3KRVkloJtz+I3Q0tXGuLP16dna5HKBzGoeNteP3rGOPfJRMi499R17DUngtnO4PCoano9AUhl0fWS8ghg9sfFHzOTTdeBm8giOHpem5sO5Fg7e+Clji30Eg3AJ/PB5/v1G8abW1tfXg1BHH+c65uNC43IxI0QGQX0d2v7Ikb0tab15Dos3bnmFjrCoDICgK5TIYRgyJbttnWigzApdkGyemlE21eMMGgpKDRqxVYNHk4XqyuE4mQZxaNRxhhbKgSjojbLSaU2XNxo30EAOH496XZBphSNLg0Jx2lURNU5ZsiFZ8NJROwdONOzMgfhN9fNQpNHQyAyC+WLO0+P275/3bBNtKEh+cXweVh4PWHIJPJ0O4NoNXtxxd1zZg2ahAyDboBI2iJ848BLWoeffRRrFq1qq8vgyD6BefyRtPUwUiOBAMRYdPUwZxVUdOdz8o/Jjokj7+HKVG+Cn/LNttacbkZlM/Iw7rtDlFGTfn0PHh4WTJ8yuy5osoOEBEqs4sy8bZEmnGVw4kwgIk56aI1A7nmJDR3Mnj6g9qY1+8LhDgxFb3+gc3UCQYjBf9Fk4fjk28aMS7LiCe2HRIJr1xzEhRyWZ8LWmLgMqBFzT333IM77riD+3NbWxuysrL68IoI4vzkXFdOeiIEehv2s+6qb0H5DItgI/bH356EbYQJTZ0++AIhjMsy4ODxNjy2YKwoJI8VQQadSnQeth3kZoKS+SppejWy0/W47pIh+N1VeQiEIhu6lXIZDDoVPH7pqSRrnDULg1O1khvAgVPj2dFpxxtKJuCiNPEOJj4apRy3XDECjW1elNlysXjycMFnlKEOS2y5uOWKEdCq5PCHwli1dX/M/J2H543pU0FLDGwGtKjRaDTQaKQNcgRBnCJR5eTHNm+v3mj6MmitqYPBrvqWmGm+l2Yb8V8bvoCbCcJmMaGidKKoQgGcEnwPXz8GX3dNA7EUW0xYt8iKzTsaYppnMw06/GT0YLS6/ehkAuhkgtDpVFAo5FAEQii2mAWTTUD8EezTGc8GgE5fAMUWk+TIt81iwr5jLswqzBQJFX7ycZldhukXZ+DxbYdQZsuVNB4DEWHjZoKoKJ0oEH58zqagJQY+A1rUEATRPRJVTr5v8UAmk0Ehl/WKz+ZsBK2xIXOsQDDoVMhI0Yiutc3rF7Vx9GoFbrliBKZfnAFfMIgXl0yCQi5DZe1JdPoCMW/Sn9Q24fsWj0QirxOADI8vKOLaTVLenE4miPtf3yfa0XRT8QjcNTMfv/H64fL4ucqIUR9b7PV0PJsVLNeOyUT5jDzedZ96foktF/t+cOGhOJWXMnsuvP5T6xwSrYuob3Zj2Uu7JddBAJQcTJwZ/UrUdHR0wOE49dtQXV0dvvrqK6SnpyM7WzqHgSCIxCSqnADA0WY3lm7c2Ss+GzZoLdaW7J6KpuOtHtQ3u7F2e61wW3TX+fjXmqpVCdo4erUCzywaD61KLqrIFFvMmDXmIujVClFFgaU1Rt5MpaMJnUyQ8+bsqm/hJpO+a+rEMKMOu+tbsau+RfC63Q2t0CgV+NO2g6J9TNeNHYIZ+YOwXcJE3Njui1lxsXeF97HwBcvj7xzE4styMKsoE6W2XKiUcihkMnx2xInbN9dg7UJrTM8NP3WY9QF1V1xJrYOg5GDiTOlXombnzp2YPn0692fWL1NSUoIXX3yxj66KIPo/5mR13H0+NUdbMTozMkbZWz6b3gpac7kZ/Ofbk9i6RzyyXClxreZkNb5zdnLHlNlzcdzlwVsSJttKRxMefuug5A4klng38VaPH6u3HsCu+hasW2RFRVXi5ZVl9lys/ahW8loeeusA7ru2ADcWj8CnvG3exRYTRpqTsMSeixCEE052iwkPzC1EMBzG6MxUaJRy7Dvmwr4fXLiyIANXjBqEp977hhND7KLNmoYWuJlgwrYWAAxK0YAdhoqXfWOLEld8UUTJwURv0K9EzbRp09BPY3UI4rwmTa/GQ/PG4L7X9op8E2xC7dqujdBA7xk6eyNoramDQUaKJm6LiB1DZltAQw06lM+woKKqDtYsAwDEfH1lbRN+e8VISVFTnGcW3KSj0asVqKxtwu+vysMLVXUiI69UtSKeGbiytgk/tHqwdONOFFvM2LJsCkIA/IEQfvnc59y5ohdcHmvxQKWUY9lLuwXbwZ/+oFZy/9O+H1z476tG4bbpYaTFaXnp1QoMN+nR0OyBSiHD5psmY0dds+T4eHGeGSvmjMY7+44LKl8pWhU+vOMKSg4meoV+JWoIgjh7GPUqzBk7RHRDvH1zDazZBtHN+3wxdLZ5/QmrCa0eBg++uV/kXVmz0AommLgSoVbKRZUsm8WEVdcV4uG3Dki+xmYxQadUdL2XuVstHKD7ht9KRxMe2noA980eje9bPJxIkBJE6xePR3aKBjaLCdZso8BPxH+/aMEDAOUzLNwqCD5scN+Db+wXPGe3mDB2WBom5aZznysjVYMPDzbi+meqYc02CKpTpiQ1RmYkx/3MBNFdSNQQBAEgUjW5YtQgkc+FX63hc74YOlO1KjR3MlyWjNRotc8fErXWqhxOyCDDPdcWwM0E4r5Hmk6FdbxWWZJGiZ31Ldi2/zhuKh4BXyAkqnDdNiMPSnmkJxMIxq8w84VFTwy/VQ4ngqEw0nTxfxZpOhU+OHgC1mwjrikcLBA+/PNJ5eBUVNVhTVeVji9eVswZjWc+cojEDvu93jenAM0dDD494hRMOfGrU3uOtpKHhuhVSNQQBMGRpFZgxZzRaPX4kaSOVBneP3hCNKFyPhk6zclq7G5owYaSCVj3kTjMrqJ0InbUxWgtOZrwh1AkXC6eD0StkItaZUkaJVa+vg8FF6VhdlGmoMLV2O5DTroeOrUCj/60CKkJRAcrLPRqBZI0ioT+Jj4dvgBStErJEXAgUjlJ16vx3CdH4GaCnDeKhe+BkWp9uZkgl3x8/+zR8Poj2Tv+UCh2krKjCeEwsOj5HZLPVzucuHWaBYsnZVPLiehVSNQQBAFAOmW3OM+MW6db8OzHR7jHEhk6z/VOnzS9GpePMOGeV/dIjh3LZTJcOtwY8/XHXV4YdSos6WqVSHmKXB4GQJLgdUMMOjx5wzg4OxkMM+oQDIXhZoJI06kwYbgRaXo1GpydeHvPMfzQ6om9ODLPjCFpOrzzOzs0SgX++NYBlEzJQSgcFl3LUnsu9v7gwoaSCVw1Sq9W4K//ceD+OaPx8NYDAmHDbtD+6NsTeOW3U9Dm8SNZI/xnn1+JidX6cjNBrNvugDXLgILMVAwx6LC7vjnmdwokbk9qVQpuTxRB9BYkagiCiJkoXFnbBBmAd24vRoubSTih1Fc7fTqYgOQoMxD5DKVTcmK+VimXoYNXjZDyFL1Zbpd8LX/tQVMHA5ksCHRNAZ1o8+KeLRHj9a6GVk44RE8mlUzJwYK/fYoyey4OHHNh9JA0KGUy3PmTi3H3LDla3AxUcllXFowMX9Q14y/vn/LnFFtMKLHl4ukPvsED141Gg9MtuP6Ff/8c1mwD8i9KxUuf12PR5OGCqg6/EjM8XZ/wu+amyXTxhSobE8BvCzLBEDJStFApZPAHQzh8soMWWRK9CokagiASJgoHQmFcki1d7WBv6MFwGA+9uV8kLs72Th+Xm0G7J74nJhb8do41W3rqKFGrLZaQu3d2ASdg3BKiaXi6Hu/s/5Fr7U3INuKSLINkyvESWy6Gpmnx8NsHJUa9nQgBsGYbEQiG8WL1d4JqDft6lUyOhZOH46Ud9Six5SCEsOD6vmpowU9GD47ZxmK/q0+6JrCSNMq4AYrGJDWuLsjALyZlx/xMv9rwBSYMN9IiS6LXIFFDEETCRGFnJwNI/FbNv6FLjQaznK2dPj+0uFHvdMMQZ+wYiEzf2Cwm1DS0clUDILIv6YODJ/D/Pq/HYwvGQg6Z4IbenVZbrJ1ZJS0ewWNsC4dl/eLxgj+n6VV48r1vYib33j97dNz1A2W2XDR1+FBqy8Fvpo2Ey+MXVJteunEyXtheG7MS5GaCKHvxS7x04+SuNpb0aD8AfOd0485/fY2K0okIAyJB9/iCsRicqsWD1xXirlek24LAqVF2WmRJ9BYkagiCSJgo3O714+fPfiZoJUXf0BONIvf2CPj3zW4s7/LRvFFui+lZsVtM+PBgIyblpmP1dWPw4Bv7RFWDxxaMxZZd32P1vMKIgANg1KsTZqfEq3AlInrKSamQxRUtHd741SiVUo5QCLhtcw3WLLTipR31gvNplXIsmjw8ZtVEKZOhqYPB8VYv/jAzH6XtPlEbzs1LDWZF0Io5o/HAnNHo9AVE7UmvP5RQiAG0yJLoPUjUEAQRdxcTv0XDbyVF39ATjSL35gi4y80IjMHHXd6YRt8H5hbiT9sOIT8zFQ+8sU+yaiADcNfMfNQ73aiorut21SBehavmaGvMVk6xRRza19IZX/TpNYq4zytkMiTpI/+kR7e6ckx6yOUy0bg2cOr7uvMnFwMAdja0YEiaVjJhGRD+fXAzQdzz6l58eMcVku3JRBVAvhA+X3KPiP5N/H+FCIK4IGB3MU3NMwseZ3+Lr6iq4x5jf6uOvmGxo8FS2C0maFW9989NUwcjaI8o5bKukEAjNpRMwPrF47GhZAKs2UYs+vvneGD2aMwZmxmzalDlcHK+oJ5E9cercFVU1WHFnNEojvpObBYT7rzmYhw45hI8HgjFz7LRqRQxv1+bxYTPjjjxxLuHUGbP5VpdSzfuxLKXdkOjVCAcjp2aXO1wQqmQcdedmaZD+XSL6P2k/j4AsQVJogogXwifL7lHRP+GKjUEQQAQ7mJydkZC5qLbDiztXr/ohlVRVYdNN10GGQ4JAtlsFhNKbbl48I39ePKGcb3SYpASVLGMvnOKLgLkMvwQ5XGJRq9W4KJUjWDMONbmbyAirFweBptvmozqw8KAOSBiPH5n/3HcPyeS+Mtv5Szd+CUeWzAW/kCIE2e7G1okk3uByHcYDIXwwJxC0dg23+/iZoKCdGIAuLogA8laJY42u+N+/hZ35Dt1M0Hcumk3brliBO67tgAA0OkLoi3O34dYgqS7FcDzKfeI6N+QqCEIgoMVHP5gCE0dPozPNgJ2iG7YrHeCf8NyM0G0djK4JNuIJRJj0W4m2Gu+CSlBJTUyfXVBBpbPzMfdr+4R3eyjSVIrcNzlhUohx1CjXnLzt16tQEXpRDyz3SEQFuzKBfZzFueZUTIlB3e/sgezizJRIdH2uX1zDR6cOxr3zRmNH1o8UMhkuKpgMMI4JGqhLbHlIhQGnth2EHf8ZBRKbTkx/S4qpZzbrXR1QQZWzBmNO//vayyxx//8qq70YyDys9z1XQt+fmkWMrv8U7dtrok56RRLkMTaxs4XYrTIkuhNSNQQBMEhNZ4cvUmavYlJ3bDc/mDMZYxA7/kmpAQV6yNZNs0CrVIOg14NnVqB75o6I2m52ca4ZuLGdh+WbtwJu8WER346FjuOOPHaVz8Iji+z5wpEDkuVwwmZTIZXfzsFkEVMudeuqcLNU0fg+2aPpN/Hmm1AerIG37d48NXRVlxTOBjHWr1YPjMfTCCEkx0+qBWnRMs/b7kMHxw6iYWTh2Ppxp0xvxuTXo13fleMUCgMvUaJO//1NSodTRiXbYgbADhiUDI+vOMKyY3pscRJdwRJ9Db2JI0SaoUcLg+DN8vttMiS6FVI1BAEASD2eHL0rh7+TSz6hqVVxTezxvNN9CSJWFJQMUF8fbQVv5yQhWHpkUrLiXYfWj0RIRWrmsOG1ylkkUpFlcOJ+7bsxe+uzBMJgO5u0H70p0W4dLgRdosZLo8/brDf2oVW7pw1DS3SosNi5ozE/LUG0dgtJgTDYax+cz9WXTcGnb4A9/OM9fnZxZyDU7UYnCo6JUf0zzpRECMf6W3sSZLHEsSZQKKGIAgA8ceTqx1OrJg9GjeMH4bGdi/c/iAnOvg3LJebiRvIFqtNEWtFw6PzizAsRsptvJusy82gvtmNTl+AM6NKBeBplHIMStHgl899jidvGMedu7K2CbdOs4jes7sbtP/83jf4928ux4k2X1y/TzHPV8KKDhkg8iTdP6cAx11e7rh43qWnP/gWo4ek4Z4te7FizmjueanPP8yow3sHTsT9THykxQlBnD+QqCEIAkDi8Vu2CsEitf7gdNoU8VY03P3qHjy+YCyGGqWFTaybbKvbj7Xba1FmyxVUNqID8GwWE6zZRriZoGgkXWqEOtHYOruL6fEFY3Hc5UWqVhW3QrLyukJct64aQER0bNpRj7tm5qOsg4HXH+QqOsdbvQiGw5yROJF3afHk4Vi33YFQ1ERV9OffUDIBe4624qYEfhuC6C+QqCEIAkDi8dtoYq0/6GmbIl6FqMrhRL3TjWSNskcVgk4mwPloDhxzYYktF3IAu2IkCs/IHyTKjVHKZaI2T6LWj1wGvHzzZejwBtDi9iNZo8Kl2QbJCtGJNi++b/bg77+eALVCDn8whE+POPHL5z4XbUS/YfwwuP0BlNpyEUZi7xJbMWI9ULGmjxrbfWTSJQYUJGoIggDQ/fFbPrGSYHvSpkhUIWr1+Hs8NdXZJQrYKsmmHfW4bKQJq+aNwcrXhYnCxRYTVswtxKK/f849NjXPjFSNErfPyIMc4MauK6rqsKFkgmidgs1iQpk9F9npeqx4fZ9gWmpDyQSs/+iwZIrvsk274WaCuKogAw/OLcTfPj4sEjSPLxiLTIMONQ0tnDjKSo+/J4mtKKXpVJKVs+I8Mx6aNwZGvYoEDTGgkIXD4fiJTwOItrY2pKWlweVyITU1jiOOIC5QjrV6JG+AJVNyJPNJAOC1ZVNiLrvsDocbO3DlUx/HfH5DyQSYktQ9eo/aE+24+i+fADi1JXrm6Ivw+LaDkvupii1mXDYyHR5/CFNGmKBWypGkUUCnUuCzw05kpGo5D8pH3zQiHAaKhqZxVZe9P7hwyTADNlQdEZ1fr1bg/tkFuCTLiO+cnVyrKHpMfvv/XAFTkjpmhYv/PZXPsMQ0FbMttT1HW7kqGmvC7qnBlyDOF7p7/6ZKDUEQHFKtI6VchllrKiUFDZA4CVZqqgkA91h6khrFeWbJFhRbIZp/ydAefY6MFA13TtZHMm3UoJgLNysdTbhvTgH+uPUAV1GREg4bSibgL+/XCl6rVyuwZqEVKqVc8vxuJoh7t+zDG+U2LHtpd8xrbvP4MWJQckyxwa+kxfPpLLHl4p9fNAjaSmTwJS4USNQQBCEg+gbocjOYMNzY44kmIPZU08o5o3G4qRMqhRyf1J7Evdfm449vHRRM87Btoa+PtvY4bTZNr8bjUW2XQDB+Udrl9gtEidT4tpSnpsyeixeq67B48vC4548lClkSicNoEzbbirp1mgVqpRzJWiUUMhkUclmvJTcTRH+DRA1BEHE53eC16Kkmtg1kzTKgvtmNQckatLgZTMpJR6cviNXXjYEvGMJxlwdyyBAMh/F9iwfpSWr82ObjriX6PWJl27BVp8Z2Hxqa3UjRSv9zx15XilaF9YvHQ6tSYHdDi+QuJqkKCSt+EiUWa5WKmAsuu7sm4EyyYgjiQoBEDUEQCTmdmyl/qolt0bxQXSeofti7slVu37wTbiYIu8WEpfYRCCEsWi0QPUIuVQWammfGI/OLwARDcHkiQicjRYMktQK+QEhQZdGrFbh56ghcWZCBxjYffmzz4sDxNlRU1cGabcB1Y4dw6wb47PvBhf++ahR+dyWgU8mhlEfWEhz6sQ2Pzh/D+W9YcVRRVYdLsw1QKWRYYs+BWilDwZA0WLMM8AVCSNerMSxdB2cngyNNnd0KHiQRQxDSkFGYIIizQk1DC+av/xRA94ytrNh5ZP4YvL33uORix6l5ZqztqpSUb66R9OHYLSZMzE2HPxjGhGwjhhh02FXfDIVchqx0PdZ95EBNQyvWLLTixeo6UYAdu5Po0mwj5o7LxF2v7BUJIJlMxhMsRiwtzsVQow6r39gvaGHZLCbcNiMPClmk/fTOvuP47TQL7t+yV3DcKXF3ahVFdAYQQVzIkFGYIIg+JVlz6p+XeOsFqh1OQetmcKpWUtAAp0bIAQgEDdtCGp9thEohw6BkDZhgCAqZDKu37scSWy5u21yDZxaNx+yiTCyfmY8nth0SvQ9/JcS67Q7cN7sA7/zODqVCjr+89w2e/uCUSZjdiXX3K3twvNULg06NhZOHY4l9BCd4qh1OyLvO99KOBqycW4i7X90juTsqzHvfWBlABEHEh0QNQRBnBbVCzrV7urteIPq/pXB5/JCdWigds7Vls5iwck4hdje0YtHkENxMELdu2o0yey6KhqXFnITii6wfWj2oOdqKrxpasGJOIb74roUTVdUOJzRKOZ4vmYgn3j2Ee7bsFbw3uwS00uHE8lkFuP3KPBxtdqPa4RT4i/itqgm8sfVYGUAEQcSGRA1BEGeFVg/DbadOtF6AfV6vViAjRRP3WL1aAZXi1PnY6aPo6ke1w4mHtu5HmT1XsP9p3XYHRmfGbz/zhRVbZXpo63788+bL4fEH4Q+G0OYJIBAKYd2H3wreW69WwJpthE6lwLO/uhR6tRI6lQLNnT6kaJX476vzUDQ0DRuqxCJs7thMgY+nt7aaE8SFQvx/aQiCIHqAy83gcGMHahpaoFEpsO8HFyblpmNQigbFFpPka2wWE/Ydc+H3V+Xhn7dcBiYQwuabJqN8hgV6tUJ0rEIu4zJbgIjokPLqAJEkYGuWgRvFZumOyGIzcliBU+Vwwu0PYM7aKjz53jfwh0LY/EUDfjl5OHedbNWopqEFi5/fgV9t+AIL/vopHnxjP1RKBZa8+CUGJWvwQpW0CHt460GU8fYwJRrzJghCCFVqCILoFaSmkVgDbNmLX+KxBWMRgjAszm4x4ebikTAmqdDmDeBos4drxRw85sK6RVbs/cGFMUPSAABDjTpolXKk6dV4ZH4RGprdkPF7UTGIHsWOt8PJZjHhRJuXMwyzxmQA6PAGuXMAgDXbiBeq63DLFSPgD4YxbdQguDx+LLWPgDXbyKUGVzqaEEYYFaUTI1NhcUIAS205ALo/5k0QxClI1BAEccbE2rTNGnF/OSmbC4tbNs0ChVwGrz8IhIFh6TrBviTg1BTSph0NuDI/Q7Ad3G4x4Y/zi/D4Owfx9r4T2FAyIe61ZaRqYI1aKqmQyfBT61CsfGO/MBiwK/DvnX3H8fBbB2HNNgh2XiVrT1WOWO9NRVUdVs4pxKqt+6N2SpnxZrkd2/YfxzMfHUaVw4nfegNQyuOLMF8ghOIEGUAEQUhDooYgiDMm0abt+2aPxvRRg5CepI4E7LV6EQYQDoexMkrQAMJKyOA0nfh8W/ZiiS0Xb+87kbDq8uHBRswuysQffpIPbyAINxNEerIaP3/2M/zpZ2OxbNpIKOSRLdmfHXHi+meq4WaCgvFuICKmGrtCAFl8gRDK7Ll4aOt+0ftXOprwwBv7MKdoCNYtsqJ8Uw1cHn/CZZRZ6To8MGc0MmmcmyB6DHlqCII4YxJt2m5odqPF48f9r+/DzKcrseTFL1H24pfQqRRxp5CsWQYoFeLKRpXDiYzUiKG4oqoOS2y5As8McKras+8HFy4fYUKrm0H5pt0oe/FLvHfgBC6+KAXlm2rg8QcRCkUEzYThRmwsm4SXbpwMa7aRy42xW0x4YG4hlr+yR/AeGqUc1ixD3M+QkRrx0LCG5UAwLLpWlmKLGe/uPwF5N1pqBEGIOaNKjdvtRkNDAxiGETw+duzYM7oogiD6F6kJDK2ZaVo8vu2QqJrR6okvhnyBECdeomH9LW4myLWWbioegSSNEkkaJWRhIIwwls/Kxw3PfoaLL0rBYwvG4vbNNTyPTR3KN9Xg2V9dyrWOzMmRvVHXFA5GscWMZI0SP7Z5sejvn3Pj3MCpZZvWLEPCz1DpcOI30ywR4ZRtRPl0C+Qymch/dOc1F2Pd9lqY7fFXLhAEIc1piZqTJ09iyZIleOeddySfDwbjL24jCKL/EW/PEn+DdDTFFhOUcrlkeyjRFFKaTiVYRMnPd1HIZagoncgF3VVU1eGSLAPWfPCtoHJSbDHh+ZKJaO1kEAyH8f8tnYzK2pP45sc2/PdVoxAMhZGqOyXKmjoYzsPDTjNt/PQ7gaCZkT8Iv79qFDp8ASjlcsF1RK9VYD+jQi7DgWMuDE3T4aI0LZZfk4/SKV74AiGk6VRI0Srx3MeHsXreGPLSEMRpclqi5ve//z1aWlrw+eefY/r06diyZQtOnDiBhx9+GH/+8597+xoJguhjYu1ZYqP8Yy29tFlMKLHlor65U/K8NUdbYy55tFtMSNEq0dIZqebEC9lbs9CK/cdcknk1lQ4nwjiES3irGIotZiybPhK/rvgCbiaI8hkW2C0mQcIwK6CS1ArcMysf914rQ7vXj2SNEhqVAg++vk+0EoEN3GOFDVvNASL+obtnFcDDBLB2uwP3XVsAQ1CFJM2p7dp/nF/Uo6WdBEEIOS1Rs337drz++uuYOHEi5HI5hg8fjquvvhqpqal49NFHMXv27N6+ToIg+ohYk038KH8A8PqDuH/OaITCYfzQ4gEQES3RY9F8KqrqsOmmyxBGWCAoii1m3HnNxfjbfxy4bUYeJzBihewBwH3XFuAv79dCiiqHkwsCBCIm3hDC3FoCth0l62oJxRJQxXlmrL6uEA9ECRr+dbDn5BuNi/PMcDNBLH2mGs//egIemjcGmQYdEjWZEolJgiCEnJao6ezsREZGBgAgPT0dJ0+exKhRo1BUVITdu3f36gUSBCHmXP723tjuiznZ9EltE35s8+Lhtw5yx2womSAYwQYQc0LJzQTx7McOPHT9GBxr9cLl8UOjlKPmaCv+98NvsWjycPz5/W/xZrkdXn8w7v4omUyG31+Vh+c+OSJqAQHi9Qv8dQisL2fLsin4vsWD9CQ1nnrvG3HVp7YJx1zeuMbgu2flc4F/7GLMJbYclG+qwaXDjRiZkYzBqVrJ1/Ppjpikig1BCDktUXPxxRfjm2++QU5ODi655BI8++yzyMnJwd/+9jdkZmb29jUSxICnJyLlXP72fqzVg4Zmd9xjvm/xYFd9C8pnWGDNMkCvFv+z8vIXDagonYh2bwAuj58L2Dt0rA03TMhCg9ODL+ubuV1IrPmWbeUsnJQNJhh/J1RdUyd2fdfCjU/H8rbw4QsdNxPEkaZO/Pb/7caGkgkxhYsrgbnZw4RwUaoWxRYzpo0ahCpHE8o31WDCcCMeXzC2W4IGiD8mT3uhCEKa0/bUHD9+HACwcuVKXHPNNXjppZegVqvx4osv9ub1iVi/fj2eeOIJHD9+HIWFhXj66adRXFx8Vt+TIM4mPREp5/K3d/a9SqfkCB6PXsaYmabFppsuwxPvHsK67Q5RGJ5ercBjC8aKpp+KLWbcc20+/vNtI3JMyTGrMADABEPIMurjXq9Wpejy5pxqK7HwvS18ooWOumunVLylmonMzVqVHCfbfQiGw5DJZBg1OAX/uuVymFM0CQUNX9xqlHKUz7BImo8B2gtFEFKclqhZvHgx999WqxXfffcdDh06hOzsbJjN5l67uGj++c9/4ve//z3Wr18Pm82GZ599FrNmzcKBAweQnZ191t6XIM4WPRUp5/K3d/a9xmUZuNaRlNekfIYFNQ0tnGCJbjXF8sJUOpoQevsgls/Mx8l2YahdNIOSNejw+UVmXha7xYRwONx1XidKef4ZdlUDG6LHEi109GoFkjQKFOeZ4wqXmqOtKM4zS/4cii0myCDDzq5JKAC4f3YBMlI0aGh2o8MXiFmFkxK3UuZjFtoLRRBieiVRWKPRQC6XQ6FQJD74DHjqqaewdOlS3HjjjQCAp59+Gu+++y7++te/4tFHHz2r700QZ4OeipREIXe9+ds7+178vUnsriO+QGG3WLNE71mKfp4Pe57GNm/MKahiixl6tQKNbQGU2nIRBkQrFUq7Vh+wJGmUWL94PLQqBczJavzvB98KRMFVBRm48ycXo5MJwD7SjBStAnq1Ek++ewgr5ozGru+aY6YUHzjmwj2z8iHDIclJr1889xms2QasW2RFikaJNR/W4t4t+7jjpKpwscRttPmYfw7aC0UQYk67/VRUVISlS5ciGAxi6tSp+Oyzz6DX67F161ZMmzatly8TYBgGu3btwt133y14/Cc/+Qk+/fRTydf4fD74fKd+A2xra+v16yKIM6GnIiVRyF1v/vbOvhc/3O6awsEigRLdquEfX2bLRYpG+p8Zto2lkMswMiMF91xrwKyjrXj4rYOcACm2mLG0OBcd3gDc/iDu/NfX3HkDoTAy07RgAiGc7PBhsEHHtWs6fQEseykytDAjfxAenFuIP8wMos0TQJpOCZ1aifte3cuJKLbaZM024vF3DmJslgEr5xTioa37hZk3eWb8/qpR+HXFF/j3by5HqycAZ0fk3xjWGOxmgqh2OCGXyXDtmItE3pxPapuw/JU9WMerwsUTt3xDM3sNtBeKIKQ5LVHz73//G//1X/8FAHjzzTe59tM//vEP3Hfffaiuru7ViwSApqYmBINBDB48WPD44MGD8eOPP0q+5tFHH8WqVat6/VoI4nSJNgSn69XQqxWSnglALFLihdz1xm/vLjeDVrcfnUwAnUwQr99qw0ffNOK5T45g3XYHRmemil4j1apxM6cmlbb9Tux5izcyvfU2O5o7fVDKFag+fBL7j7kw/eIMhMLAukXjsbuhBctf2SPp07FZTKgomYhkrQLrF4/nJqkCoTDyL0rlPmP5phpBVciaZUBFVR3++6pRWLfdgQ8PncSzHx9BmT0XpbZc+AIhaJRyZKZpgXBEhER+jgHRpBdLZW2TyI/Ef66x3Yc0vRouN4NmNyN5HAtbedIo5Whs90GvPrtVcYLor5yWqGlqasJFF10EAHj77bdxww03YNSoUVi6dCnWrFnTqxcYjSxqJ0q4y4wnxT333IM77riD+3NbWxuysrLO6vURRCxiGYIrSiei7MUvRcJGSqTECrmb2gu/vR9v9aC+2Y2122tFhl52okhKwCRaKBkIhkWtpZg+m9omrHx9H+6aWYBUrQITc0xY++G3eOLdbwXXs/mmy+Ds9MGabURNQyv33VU7nJBDBnueGZaMZGSkamAfaQYTDOFEmxeDU7WRqkhUmysQCmPNQqtgsokvzFjWLx6PXHMSKkonQq9WwOOPn54ez3Ds8vi5vxOxxA8Lv/IEAJNy0qlSQxASnJaoGTx4MA4cOIDMzExs27YN69evBxDZBXW2fDVmsxkKhUJUlWlsbBRVb1g0Gg00Gum9MQRxLolnCA4DWDFnNO55dS/3+NQ8M1bPG4PvnJ1I7mQE5lIZgFlFmSiZksNVEBoTGG27c33/+fYktu45JmnohQx4bZkNGqVcVCnigusAgYmXDZ/77Uu7UFE6Eau3HuA+fzyfTaXDidJ2L/Yd8+HtPcdE7ZtKRxMefHN/l6BpERlpKx1NuHd2AR5+64Dgs9gtJjwyvwguj7gqwu6m4rd5pNAo5Wj3BlC+aTdWzBmNS7IMnHdHak1CPMNxskbJ/Z3gm7GjkZrcoskngpDmtETNkiVL8POf/xyZmZmQyWS4+uqrAQA7duxAfn5+r14gi1qtxqWXXor3338f8+fP5x5///33MW/evLPyngTRW8TzTFTWNuGBOaPx4R1XoN3rh06twO6GVly7ppK7QV5dkIEHryuEmwmiodmNwala0U10ap75tEe6mzoYZKRoJG+q7DU2dfiQa04SVYrcTBD//KIBf5xfhMMnO+H1B6FVKRAOh6GQyXDPtQXwB0O4dsxFKO0SYkkSWTZ89GolioZqBUKPD+szYYVRmT0XFV2bsK1ZBrjcfiy1j4A128h9R1UOJ+7dshcr5owWnY8JhCKm5mxjzMkmVlzMLLyIa53xry96Uqk4z4wTbV7J67dZTNAo5dz7RJur+cctkZjcoskngpDmtETNgw8+iDFjxuDo0aO44YYbuGqIQqEQGXl7kzvuuAO/+tWvMGHCBFx++eV47rnn0NDQgN/85jdn7T0JojdIZAju9AWQa05CKBzmRAt7owaAX0zKxl2v7BHd8Pg3Uf60lFSYH4CYAX9tXn/cVgkQ2ai9vGvMfO1Cq8B7k6ZTIRQKQ62QISNFjySNAjvrmpGeHPm3IRQGfnB58VCXCbiidGLc9/IFgvB3xr8e9nqrHU7cZB+BSxYaxB4diwmv3WrDO/uO49mPj6DK4YRKIUexxSSoAJ3sMvtWVNVh6212PPD6Psmq06Yd9Zg7NjPuuoYyey5qGlpwz7UF6PD6RRUYm8WE22bkCSpG0eZqlVIOpUyGT484RePcNPlEELE57ZHun/3sZ6LHSkpKzuhiEvGLX/wCTqcTq1evxvHjxzFmzBi8/fbbGD58+Fl9X4I4U1K1KlFoHb9loVMrUL65RjKjZN8P0osapcZ9O31+kXdHr1agonQintnuEHhJ+KPFqVoVmjvjm1U1Sjk+qW2Cs5OBVqXA/a/vE13vElsufv7sZ7g024hl00di6cadgkmmTTddhhs3folwOBw3c2aoQZewpcZv7aTpVXhSaq2Bw4lVb+7H7KJMTgA2d/qwxJ4LQMZ9H2zonpsJYtv+47jv2gI0u/2CtQ2bdtTj5uKRCIchqgLxfyZ3z4pUq3+9YQfWLx6POWOHoIxnNm5s9yEnXY9OJhjz78TLXzTg37+Zgj1HW0WChiafCCI2sjCbWJWAnhiAb7/99tO+oLNJW1sb0tLS4HK5kJoqnuIgiLOFy83g4I/tIhMu+1v70WY3/vDvPaLXzcgfhOUz8/F9i0ckhNibHX/X0sd3ThOJjehwPD5sywoA3jtwAm98dUw6KybPjMtGpMPjD+GnlwzFyjfECx3Zz2Pt2obN/28Wu8WEu2bmo6XTD38oJBJrNosJd12Tj7Uffov8IWkxrzv63G/eZsfctVWi41g2lExARXUdrNlGzC7KxIK/foqbp46A3WJGIBSGKVmN1W8e4JZZPrNoPI67PBicqj0lRtq8uChNh1s37YabCQpaQ+zPQq9W4KUbJ6O5k4EvEIJOpYBlUBL8oTDaPH6kaFUwJ6u5alq8vxMFF6UAiFTX2r3C1xLEhUZ379/drtT85S9/Efz55MmTcLvdMBgMAIDW1lbo9XpkZGSct6KGIPqSZ7Y7JKstcpkMlw43io7XqxVYNHk4Ht56QCAgottObBtmal5kyifaDxLPlMu2rEZmJMM20oRhRh1CCItussumWZCiVeDRdw7BmmWIu9CRNdtG56sAESPxb70ByGQQtFtY4VBztBUtnQw+OHQSnx5p7pbPxG4xwdeNKaRqhxPLplmQplPh0uFGPP1BLZ7+oJb7rtcstCIcjmwLv3XTbpTZc5FjSkKaTgVfICRon/Gvia2Used46r1vRNk2jy8YixGDkkXXFe/vBJtjQyKGILpPt0VNXV0d99+bNm3C+vXrsWHDBlx88cUAgG+++QY33XQTbrnllt6/SoLo50iNEbPEyjOJNfYcfTPVKOUR4THdgjaJZYuJvDItbgYuNwNvIIQvvmvG8pmR9ombCUIpl6HK0YSlG7/EphsvQ5ktV3JhJR/+4kn+e+vVCtxyxQhkpGrABEKoKJ0IlUKOytqTgs3a6xeP516z/5gLy2fmQ9Z1LiYQEvhMZuQPwu+vGgWFTNatKSSNUg7GH8SD1xXiwTf2cwKQNTs/vmAsvP6QoDLS1MHgyqc+lvysfOEWb0w95sqLOH8naGElQfSc0/LUrFixAv/+9785QQNENnf/5S9/wc9+9jPBbiiCIBIbhaWER6L1AmW2XBTnmTE4RQtrthFlL36J5389QXRsogWMbd4A3jtwAkVD0zBmSBqaOhhOGFizDVjSddN2dvqwdONO0cLKaLKMevz+qjwUDU1DklqJitKJ2PtDKy4ZZoBaKceDb+yPmYPj7jId88P5/vL+qWrK/bMLcE3hYBQOSYVOqYAhSS0ZwMevZPFHogPBMKb9+WPOy/LbK0ZCo5LDoFPHbO0caeqM+3nZn93lI0wJK2J9tfKCIC4UTkvUHD9+HH6/+P/hgsEgTpw4ccYXRRADjUTrDQw68fOJKiwAsGyaBR9+c4K7mX56xCkaSY4XjldsMWOEWY8Xqo4IPD18YQBERqX554ueHuK/TiEDdn7XzLV2AOCR+WNwrNWDrXuPS+fgdG3W/qqhBSlaJe6fXSCqeriZIO7dso/z0wCQ9NxETyGxrSq7xYSqw6cqM+u2O7Buu0NyFJ4/PaZTK+Juyx5m1OHN22xo8wREz/Hpy5UXBHGhEP9XuBhceeWVuOmmm7Bz505uM+7OnTtxyy234KqrrurVCySIgQC73kCKqXlmDDfpRc9LCR0+aToVlm78EmOGpHGPVVTV4cHrCgXnqqiqw20z8lAcdX67xYQ7r7k4EoonIQxeqI6ImWqHE5ePOFXtqKiqw4o5hbBZTILXsCbfJ977RjTVNDhVi4xUbewcHIcTswovwhJbLlydflizjTGPZZdkWrMMcY+5pnAwrNlG3L65BuOzDfjDNfl4+YsGlM+wYEPJBKxfPB4VpRMxNssAJ2/y61irB+Wba3DlUx9j/vpPMfPpSnzVFfIXvZ7AZjHhvQMn8ItnP0dSjB1XLLFWXkhBY9sEcXqcVqWmoqICJSUlmDRpElSqyP+j+v1+zJw5E3//+9979QIJYiCQaL1BpkGHtQutgkmXZK0y5p4nm8WE/3x7UmAUBiIVCBkgOpc5WY11C634odWDpk4GCpkMnx1xoqWTwfZDJyWvme8XUchlXGaOmwmiztkZaXlJmHylztedqlO7LwBfIASZSoamjvjj3N05X6cviNGZqVi70Iqao63QquT4128ux8NbDwjaRDaLCfOtQwHETn6uivIxAadSn9s8DOZfMjTuz+tcr7wgiAuV0xI1gwYNwttvv43a2locPHgQ4XAYBQUFGDVqVG9fH0EMGIZICBe+j0Nq0uWxBWNFN9no6R++Z2ZqnhmmrlA9qZtiUwcDfyCEX3eNgPNNuVKw4kGlkGHtQis3Vp6qVXI3d37WikYlvSYlka8HiIilA8fbYM0ywJDghh59Pqm8F71agbIXv+ZaRlfkDYKjsR3/dVkOPjvSLJhievCN/VjX9bOJlfxc5XDi/tmjcVV+RtTPLok7pqciJdHfCYIgeka3RQ1/MaQUH398ajrgqaeeOv0rIogBTE9HdIcYdHjyhnE43NiBVl4QnJQJln/zlEoUTtNHzLBHm90on2GBNcvAGXmlJoaAiHgozjPjmx/bce+Wfdzjj8wfg2KLGbu62jKbdtQDAK4pHCyaQmLJTNPG9OIUW0wwJ6tR09CCddsdKJ9hieMDioye+wIhwTVIpQnzDcNtXj+27j2O8ukW3HLFCM6ADJyaNkpk3mWNzG1ef2QJFyD4eZ6OSKGxbYLoPbotampqahIfBPEWbYIYCMQSCefivINTtQiGwpIVAH77g715xtoGzqYHDzfr8feqI6IWzLpFVuz9wYUxQ9LgC4Rg1Ksgk8lQPt2CJS9+Kbimh986iA0lE/Cd041NO+rxq8tycNzlQWPbqbbRkDQt/rb4UgTCIWyoqkNNQyvWLLQiBGHuTHHX56ipb0ZNQyuA+LuQSmy5WPz8Djzxs3FYNn0k6po6pUepHU6EcMowXHO0lTtm+cx8gagBIkbeROZdrz+In/71U8nvlYVECkH0Hd1OFB4IUKIwcTokEgm9fd7HF4yFXq2Q3N3E37dk0KmQkaIRTe1Er1vgn/uRnxbhnlf2xKiWmDGr6CJBRaY4z4wlthxu3JpFr1bg5qkjcE3hRWACQXiYINZ+5BAJkPuvLcAf3z7IeVL4bSIAyEjV4MODjdj3vQt3zcxHGGH4g2F8eOgE/r/P6vHLSdmwZhmQplMhWaPE7oYWPNwVgKdXK/Dg3NEYO8yAmf9bGfN73nTjZLj9QUHy79u32/Gzv33GnefmqSMwc8xF6PAG4A+GUH3YKapc2S0mXBKVkMx+r6e7SJQgiO7R64nCBHEhEss4+kmMQLUzPe/O+hbUN7tFe5quLsjAijmjRSsQosUV3xMi5TPx+UPY1VUNiabS0YRSW47wsdomhMJh3Dx1BAKhMKxZBgRCYeSak7D6zf14+oNavFFuEwkaIFJhaXb7BZNQ7Cg1y4ulExEIhbFwcjaOtrhh0Kvx7Y9tuCw3HWOHGriVBG/cOgU6tQKjBqegomQikjQKhAF89E0jUpzxc2SC4bBoKeRxlxdrFlpx9yt78KefjcULVXWCEXR79MZtixklthzRtmxAOoOGIIi+gUQNQcQhnnH0TG5msc5bZs8V7QICgIszU3HPlr2ix6PFFesJ4YfXCX0mZsHNOhqpqSJ2SeNj7xzi/C7/+Ow7wbXw/5svpuQyWUzPjl6tQKZBi5qqFlErrHy6BSfbvdym8hSdCvdv2ScQeqxhWp6g5c0EQpKf9YXqOjy+ICJooitXVQ4nZDIZXr75Mpxs9yE9SY3Fz++QPA9AQXkEcb5wWjk1BHGhcCapry43g8ONHahpaMHhkx1wuU9locQ6b6zslXiZLKy4Ak4FusWM7Hc0cfkzUsSaUmps83Hnir4Wt08oVNYstKKmoQVLN+7Ewr9/jrIXv0SNRM5LmT0XD289IFnhWfeRA/mZqbBmGXD/7AI88No+0UoBNktHr5aj2CKd98I3Ukc/Vu1wItOgi7nHqrK2CSfbIynKzZ1MTEEDUFAeQZwvUKWGGJD0lrH3dFNfE/lwYp03EApzk0n8rdyBUHzrGyuu2EC37qxYiEZKALDwBwCiqzlKxannuruvCoi/VoD/emu2UeDziT7uf64ehaXFuYAMgu+7OM+MW6dZULbxlMk5ehze5e7e+op4qcwUlEcQ5w8kaogBR28ae1mR0N1ANaB7PhxzshqP/rQIGSkaTrzs+b4VI8xJ+Mdn34naMdeNHQK9WhGzWsCKKzbQ7eDxth59zmKLGcumW7B045ei5+wWE/jzBNHVnCpHE4otZlQ6mrotpiLrFOK3jXz+EIYZdahvdsc97kS7D1qlAteOuQilU3K4MEBnhw+DUtVcvk70ODwAJGulc3WiP2usaSx2cosgiPMDEjXEgKK3jb2nk/qayIfj7GSgUymAqOLL4BQNWjp93FgzS7XDiYe27seK2QW4R6JiMTXPDKVchpqGFq4qlWXUx/1cmWk6VJROhNcfhEYpx+AULZo7Gdw/uwCDU7Wc0Gpq92L0kFQAp7Zgh8NhzMgfxCUHP/fJEaxbZAUQjllpYv00erUSb95mw97vXXD7Y7dzgEiLbs2H32LFnMK4gi4zVYcn3jskWUV5ZP4YvLP3eMw9VY1tvrjZOY1tXgARg/Ptm2tQZs/lhFlmmg7vHfgR166pxIThxjOehiMI4swhUUMMKM6GsbengWqJfDihcBj1zW5s3XtMNAItFQwHRDJX7p8zWlQ1Ks4z4+5Z+ahr6oTbH0SL24/d9S2YMNwoebNmN10zgRCUchknOi7JMkAuA97ee1wwrVScZ0Z2uh5lG3dyosJmMeGBOYUAgO2HIqsayjfV4MG5ozEqI1my0nTKnBzA0o1fosyei7FDDaLlm/zX1BxtRWWXoLt/doFkC6o4z4w0vTKm3+jhtw7irdvtWPn6fsmMnw4vg4euL8KKqKmyYosJK68rhMvjx6abJuPTrhHvddsdKM4z486fXIxfV+zgvExnOg1HEETvQKKGGFCcibE3Hj0JVEvkw1HIZJITTvGC4QDAwwTx6E+LUO90o9Xjx+BUDfQqBZ547xvBvqViiwk5Jj1WzC3Eqjf3c+fVqxWRRY4fOQQCwWYx4afWoXj4rQOiRZTsSDffC1PtcGL11v24bYYFd12TjzpnJwYlaxAIhbDi9X0xP9eKOaPR2M7b6SQL49ZpIxEKh0Xi7q5r8tHSyXDVoex0naA6xB5XPt0CRdeEldcfFFWG3EwQ7R5/HFEaWXGwbqEVje0+uDx+JGuVqKlvwXXrqjkhV2wxY8uyKTje6sUxlwf/+baREzQsNNpNEH0PiRpiQHG6xt7eJJEPx+MPxt0urZDL8I8lkxAKh2FK1iCMMNxMEDq1Ap8edmLlG/sj2S3lNjz89kHJJN3fTLOgsc0rWDo5zKjDn7YdEgmXakfknOOyDJLLKKWMxeyYd32zG7/9f7uhVyvwz1suE507+viWDj82lEzAuo8csGYZcFtXS2f5zHx83+KBVqWAOVmNpz/4NkqomfHA3NG48ycXQyaT4YTLi6++b4WbCYpG3W1RGTNJGlVCUco+Hyu8sNLRhNVbD8DaFb63oWSC5HlotJsg+hYSNcSA4nSMvb1NIh/O962euK//vsUDtUIOrUqOx7YJRUuxxYx1i6wo3xSZ3okljj474sSswosEbaANJRNiio7K2iaUTsmRfE6vViA9SY0NJRMEPhkPE4RSHjH7upkgvm9J/Lm++bEdO79rRrXDicWTh3NhfNYsA5a9tBvlMyyoaWiRHEV/8M39sGYb8XVDC0psuZDJgOerjsSdtNpztLVHP/PGdl/M9iVf3MXaEk6j3QTRt5CoIfoViUa1T8fYezaI58Pp8AXivjYzTYt9P7jw1t7jkjd3INIOis6H4acHJ6mV0KsVsFtMnJCJdSNmkXqezZ156r1vBP4ctmX1XdOpNF+1In7slVohR9HQNC65lz9FxY5Md2d6at12B0KI3aZjj711mgWLJ2V3+2d+rNWDhgSTVux3JJXnQ6PdBNH3kKgh+g3dHdU+nU3JZ4NYLY+MFE1cgywTCGFwqjZmFabS4USpLZfLh4mVHvzO7XaU2nIRRuQmHytYj7tenbjKIJU7o1crYM024keXF7mDkvHO74ohQySvJtYkEWv8HZ15amcLP/uFPzIdD1ZUxPpu+GhVCmR2cxqJnZqLVa1iYbeWC7xBOPeimSAIaUjUEP2Cno5q99Wm5O6E/qXp1Xh8wVjR52GD4U52+JBozSwTDHH5MOOyDZKBdyc7GMEYcnqSmsuTicZmMSFFqxQ9PyUqIC+WgLJZTLh9Rh5WzC3EQ2/uF1V12MC7tTzhEp39cvcre/CPsslxPzdfmMVL+AWkRVqsnw87NTcuyxAzZM9mMaGx3Yc/dS0cnZST3qeimSAIMSRqiH7B2drB1JtEV5L0agVWzBmN8dkGuJmg4CY6xKDDw/PGwHGyA0kaJTp9AS4Ybm03KhYZKRr8z/99jXWLrNAqFZItm0AoLFggyQqSEMTTRktsuSh78Uv8382XgwmG8EOX7ycYpa4SJQbPGzcES+y5uGtWPto8kTbbZ0ecnGmXX51hs19uuWIEls/Mh1IuR4ubEYxQ84VLcVTisVIuE7TX+Ei1guJV+jp8EYNvvJC9h+aNgVGv4v6e9fXfN4IgxJCoIfoFZ2tUu7eIriTxKxr3vLqXO47fLjPoVdj46XcYm2UQmGNrjrZiSJo2ZsWg2GJCul6Nl2+ajBStCs5ORnQMAOxuaBGcgx8gt2yaBcFwGIFgGOFwGAqZDI8vGAtfMJJfs++YC5Ny0pEaVe3ojuclHAZ+8eznuOWKEZhVmImvG1o4cVJRVYcNJRMgh4yrCBUOScPj24ThedFbsm0WE1bMLcT1z1Rz34FWqcCd1+QjDOFrpVpBiSp9D3WlAkeH7LFJxJZByRhuTpL83ARBnD+QqCH6Bd0d1e6tnU89pamDwa76Fi5NNz1Jjafe+ybhVu3HFozFA6/vw5KuqRrWX/LMovEon27hHmMptpixxJ6Deqcb1mwDAOBEm1cyxfflLxrwfMlEyHBqjNvNBPF1QytsI8343cs1eGzBWFHlpTjPjBWzRyMsC6OlkxEIo0RmYyYYQjgceZ+/vF+LZz8+ghWzR+N3V41CY7sPGqUcX3zXjMtGpuMPMy9GklqJB98QZ9tUOZyQQYaXbpyM5k4GNUdbIwGDXQKnxJaLnz/3GYBI9WjF7NHw+oMxW0GJKn1MMISpeWbsrG8RGK61KgVOtHkxYbgx7ucmCOL8gEQN0S/ozqh2b+58ikUs0dTh8wu8JhtKJsTc/sxvlyWpFbiyYDBUcjnuvbYAMpkMHd4AUnVK/Njqxd0zC7icGqVchipHE8o31XBG6FA4DK1aiZqGFpHH5bEFY+H1B3BJthFLuqoOWek6fHiwEV9850RF6UQ8sU28XqCytgmrtkbGpw8cc+GBOYVYvXV/t8zGw4w6ONtPVY4uzTZi0oh0bNt3HIFQGOOGGjBt1CCkaFVY+fo+lNpyY2/JdjSh1JaDpRt3AgDevM2GDSUTRPub9hxtxU323LjiNVGlr9MXwOMLxqK+2Y2122sF32VxnhlXjBqEtPibJwiCOA8gUUP0CxKNagPo1Z1PUhxr9WD5v/cIjLSsaDLq1PjTu990u6LBtsuaOhg8tPUA1iy04hFekF75DAu+amiR9Iuwk0RpOhXUSjmeePcQahpaBdWaJLUSGpUMKVoVRmemQiaT4cDxNnx7oh27vmtBpaMJY4akxRQUbFje6MxUtLh9WD4zH00dDIx6VdzJrX3fu3DZCBNevukyJGuVONHmxS+e/QwFF6WifMZIdDJB7D/Wxo2rL5w8PO73xH6PU/PMSFYr0QgfxmcbAXuklTVhuLFbU0fdqfTp1Qo8s90hKfJoBQJB9A9I1BD9BhmAWUWZKOFtYmZHa52dZ89I7HIzaHX7cf9re0Ui4JPaJix/ZQ8emlcouBkmqmiw7bI2r1/SfPvyFw2oKJ2I33oDcHn8XEvpwDEXFk0ejts31+DyESZoVHLUNLQKqkSsn+e57XUiQ/CN9hGYnp+B8LZwQuF1tNmDZS/tBhCpViyx5eCmf+zEphsvw6qt+yXNxqzRma2uFFtM2HTjZWhocWNQshbBNi9GmJOx1D4C1mwj9KrEW7KL8yIbxGevrTq1tiDPjLdvLxYYd+PRnUpfUwcjmgzj5/9829iB9CT1OWtpEgTRc0jUEP0Cl5vBXRKVGCByU7p/zui4rz9dIzHb0iqdkhO7TVLbBK9fKBD4Uz5S18tO5qRqVSLzrV6twGMLxorMs8UWM/7nmotx48YvcelwIz474sSknHSRKEo0oTRlZGRZI+OPL2r4wqyytgkIA/912XDUOTsF6xc0SrmgJcQXS5UOJ1Zt3Y/lM/Ox8o19olHvqwoGi3Y6nfq8JmSmaXHvtQX41YYdgkmoytomPPD6Pm5SrDdCGY/wggTZn4PU+HpvtzQJgug9SNQQ/YJERs9QKH6wy+nE1/MnZhZOyo57bLtXmBIcazSY3y473NghGpkGYouSSkcTQgjjf35yMSbmpOO6dVUYn20UiaLuTCidbPfh08POuJks/PFp9v1/d1UefIFQzPMDEV9NRelEbrFktcOJdm9AJAoj73sIy2fmwxcIiSo/JbZc/Oxvn+HS7EiL6TaejwaI/NydnQw6mWCvhDJGt6hi/RxoIzdBnL+QqCHOW/i/fWuUcpTPsIiyS1jcTBBXF2Tg4sxU0RTQN8fbTiu+ni+kErWT9BpF3PFpjVIOo14Nc7IabibILU1kF0Fy51ErMG3UoLii5MG5hQiGQnAzQexuaIE1yyA4JlFbKUmjBBMIxRRe/FZSNKEw4PUHY+bD2CwmvHfgBNZtdwgWS7o80pWyaocTTR0MV/kBIqF5//n2JFf5qXQ04TfTRgpGvFmCoXCvhTJGt6jiicPzJRuJIAghJGqI8xKpSabo7ct80nQqrJgzGvds2Su4EdktJjwyv+i0bj7BcJhb4mjQq/HI/DF4+K2Dove2dWWm8MeygYiwqWlowSVZBqRoFBiZkYwTbV7UNXVi4aRsLLHlYndDCz759iSKLSbs6vLGxBIALG1eP0z6SDpwRVUd/u+WywXPswIseh8UK/K8TBDBcFgykyUrXYd395+Q/I4BIEmtgNsXwKp5Y/DA6/viiiF+OyyeKPT6IwGBxV3VmV9XfCF6b5fHj5d21KPMniv4+QZD4V7zUkW3qLpr9iYI4vyBRA1x3hErKI1/k4z2OCRrlbjzX19L5p3c/9q+HrcKjrV6RHH/xRYzNpRMwNKNO7mbrs1iwm0z8uDxByRD21ivydbb7F3TU1+LfCVL7bkYnZmGWS4PXqiu4yoWsfD6Qzji7ESZPReqz2XQqoSLK2uOtmJG/iAsmjwcL1TXoaKqjhM31iwDBqdpcdzlwVX5GfjgUKPgu2SnrqQEjc1iQjAcRumLX+LF0olcdSU6EZn/Wnax5KdHYu9qykrXYdvvi7Ft348xxZRGKRdsyQYiP3c3E385aHeFB78quGLOaKgVcrj98c9NG7kJ4vyDRA1x3hHPPyN1Y3t8wVh0+gI9/o09lrmUE1UxNmS/fPNlONnuQ5pOhdrGDmSkaPDmnmOwZku3K4rzzEjSRESXlK9EDuDuWQUYYtDi3i37YM02xvW6fHbEiZqGFkzMScfiycPR1O4VLK6sqKrDyzdfhse3HRJNRnHXZDFh9fVjEEJYYNI9cMyFFbxcGv77lk/Pw0ffNKLYYsIxl4c73/rF47kpKSmUCjkOHHNJPldsMcOUpEGSWoHd9bHFFOvv4Y94P75gbML9T90RHrHyjR6ZX4SrCzLw/sFG0WtoIzdBnJ+QqCHOOxIFpaXpVHht2RSB0fProy2SqbqsByf6N/Z4QX0eJhhTIFU6nPitN4Dcrsj8a8dcBGcng2c/PsL5U2oaWrnKCBAxzrZ5/HHPWdrmBRBpGSnlMtw9Kx+NbT7IZDLuc1yabUBJV3vHzQRRZsuFTCZDs9uPO//1taBKJJfJUO1wonyGJYbp2IkHXt+P0ik5WDx5uKCytPj5z/HLSdm4e1Y+On1BdPoCONHmhdcfxLfH23DXzHzIZDJsKJkAmUyGVG38f0bcTAD/ddlw+AOhqMqXCX+cP4Yz8z4WZ8kn29LKMenx4R1XcD93l5tJOKodj3jrE+7dsheP/rQIvkAo5sQUQRDnFyRqiPOOREFpRr0aIzOSBY+l6dSSqbprFlpx9yt7YNSrcbixA21eP5I1Suysb8Gu+hbBOT6pbcLK1/fhlitGxn1/rUqBEYOE7z9huJFbzrhyTiEe2rpfcC0bSibEPacvEIJedWqE+OkParnnii0mvLbMBiYYxM+f/RxuJgi9WoH0JDVUCjk6vAGsWzQeuxtauAmh9YvHA4hvdq2sbcJvrxiJRc/vED1X09DS9d5mZBp0MCWr0e4O4A8z8/HZYScyUrWceAyEQriqIAMfSFQ0ii0mmJM00KjkuLYoE6W81lxjuw8qxSmvzRCDDk/eMA6HGzvQ6vGLRsWn5pkx1KDr8ah2PBJN1Xn9obgTUwRBnF+QqCHOO7oTlMbH5Waw4rV9olRdrUqBpnYv/lE2Cfe/tk8QrBbLdHxxZiqYBAZRvVqBIyc7YOpqV/FvrP5gWBRM1x00SjmC4XDMqsrqrfuxxJbLCZo1C6146r1vRP4c9jOxxtxEZleVQo4XSyfClKyBLxDEyY5IWy1Zo0TZi1/CmmXAmu21sGYboVLIoFLKsLUrDZj/vquuKwQAgbBhx7I//OYEvqhrjpnZw/c7DU7VIhgKi0RKcZ4ZK68r5JZ38kVFolHteHRnUerIjGQSMQTRT+g3ouaPf/wj3nrrLXz11VdQq9VobW3t60sizhI9/e27qYPBroYWSe/II/PH4NG3D8bISBGbjq1ZBnx6xIlii0kybM9mMWF3QwuOubzYc7SVy0Jhb6zHXV7Jyki8MD7WMzI+2xhTDFU5nCizj+Cu+cXqOtFINf8z1Rxthd1iSjiK3u4LIBQO47FtB0VCZd3C8fD6g5F2mi0Xg1I0okBA9n1XvrEff7x+DBZOyhaZpNcutOIv79dGvzUAab8TX6S0ehj4/CF8esSJuV2JwlIZNPFGtePR3UWpBEH0D/qNqGEYBjfccAMuv/xybNiwoa8vhzjLJKkVWDFnNFo9fiSrFdCrlTDEiMSPtWoAiPzmH2+/UfSkka8rv+W1Zba4qwDWLRqPddsdWP7KHjwwZzTkchnMSWp4/NLGVTYTRg4IrmdG/iD8/qpRaOpgoFMpBKF10SZYb9e5Lx9hiptjc/esfCjlclxVMBgHjrniiqlwjOpQxMAsw9xxmViz0IpAKAyZDDFFV7XDiU4miJqjraJrP53RaPbn/OCb+8/qPq+eVgUJgji/6TeiZtWqVQCAF198sW8vhDiruNwMWtx+rIjas8T+di61KVlq1QBLohtq9PMGnQpuJphwFYBerYBerYisSAgE8YtnP8eE4UbcN7tA8n3YTJj/u/ly3CULo7HNB4VMBkOSWlT9iNUayzVHTLLOTl/cz/R9iwe5piS0djIoHJKKy0aYsPKN/ZIGXEWXoVgKdkt2RXUd7ru2AB2++JNG7d4AvuqqmPGvvbt7sKJJ5Hf5odWDpk7mjHYxnaknhyCI84t+I2pOB5/PB5/v1A2gra2tD6+GSMSxVg8+/vYktu451qNoenOyGt85hXt7WBLdUPnPT80zI8uog91iglIui7sKIBgKc62rxjYf99+zGlpj/uY/ZaQJcjnw5HvfYtHk4Tjm8uDvVUdi7mjit8auKsiATqXEitf2ojRBjs0wow5/fOsAJwr/++o8zBpzEZbYcqFUyGDSq/HO/kgmzJM3jIt7LnZ9QTAchiL+VwmlXMa1xPjXfqLNi2KLWbQsEohfDUnkd2nzBlD2t88wYbjxjHYxnYknhyCI84sE/0z1bx599FGkpaVx/8vKyurrSyJiwI7WZqRoYlYOWP9FNGl6NYYZpW9orJdFiql5ZlgGJeO1ZVPw4R1X4IkbxuGxbYdQasuN3IjzzJKvY7Ni+OsJ2P9+aOsBrJ43BlOjXjs1z4xV1xXi0bcPYfuhyAqAUYNT4rZz2HMWW8z43ZV5XPUq3mcqtpiw93uXoMo1bqgBje0+DEpRwx8IIQxg3XYH3EwwoejLStejfIYFx11eVNY2odgi/Z0UW8yo6hItVQ4n5hRl4pXfXo5NN07GyQ4flthzRNecqBqSyO/CCktW8Lrc4r8b3SWta6LukmwjGYMJoh/Tp6LmwQcfhEwmi/u/nTt3nvb577nnHrhcLu5/R48e7cWrJ3oTttVwutH0F6VqRUICiHhZbpueh+KoG2qxxYyVcwsRDIeRa07CyIxkdHgDeGtvpIJxssOHlXMLRTditm1TUVUHXyDEmXzZ63YzQbR5GKxdaMWHd1zBCaa1C63w+kNctcLNBNHYHr+NlKJR4t+/uRyX5hhxsoPhhEpFVR2W2HJF11ZsMWHVvMgqBxa9WoFMgxY7v2vG3LXVWLpxJ7bt/xH2rtfGE0g2iwnv7v8RNQ0tGGFKwv/7vB5L7DkS36UJS+w5eO6TI9xjXn8Qlw5PR+GQVMwpGgJzkhqPXF+E9/97quA7yYxTXTEnq7stLGMJXoIgLiz6tP1UXl6OX/7yl3GPycnJOe3zazQaaDSa0349ce5gWw16lSJuiF4s/0WaXo1H5hfh7lf3CKaCLs02QCYDLs1JxxL7COjVCgRDYXx2xIm564TTNB2+yDW4mSD+8n4tLhlmjOurMehUeGDOaPzo8sGYpIJerYCbCSJJo5KcxjnSJGyRdWcyaenGiKhnc2fY64teyTDMqMN7B06gtrFD4MMps+fi4a0HBN8Jf5Fld5ZaupkgVm09gFd+MwUuD4OHry+Cxx/EkaZO7jsp3yT0/7A/p9OdSmJf++B1hXF3TPHbZ7SLiSCIPhU1ZrMZZrP0b2LEhUWqNiIKDEmxQ/T++UVD3GkUJhjChJx0/P6qUQiEwtCrFUhSKznxUj7DgpqGlph+nYfmjRE8/mV9s+haWIotZnj8Qcxf/yncTBDFca6RXccQLWLijXkXW8zcagAgEvjHx80EReF+67Y7RCF/UgZqvihaPisfx1q9WD4zH0wghJMdPgw1RAQS3+xbWduEQCiMsVlG7jM98vbBmFNDSrkMNQ0tgvUTp4MMiCss+d8pjV8TBNFvjMINDQ1obm5GQ0MDgsEgvvrqKwCAxWJBcnJy/BcT5z3mZDVWzBmNJ96VzkGRAQmnUdq9fowZmoa/fPAtd471i8dzN+Z46bqf1DaBCYYEJt9YVYxiiwkr5o5GXVMnl+RbUVWHMOoE1xg9yVU+wyIQMfHOv3peIWavrQIQaSGZk9WCpZV8+LuRooVSrHYeK4pGZ6aK9jaxAknq+2WJNTVUnGfGsukWzFpTyX3vUrky3cWUpMaeo62S18P/3DR+TRAE0I9EzQMPPICNGzdyf7ZaIzeDjz76CNOmTeujqyJ6izS9GuOzDbjn1b2Sz1c5nPD64/ttUrUq/Ondb7gbul6twDCjDhtKJsAXCCEjRYPyGRa8/EUDfjkpW9Ti8jAB7ka9s74FZfZcyGUyLJtmwYrZo6GQyxBCGLu+a8H1z1QLNnWzY8zsNUpNckWLGLZicv/sAtw9Kx8n231cxUqtlGPCcCM+qW1CmT0XT3/wrWBpJYvdYsIfrsnHwr9/DgB4+YsGPF8yEXJ8g0pHU4+mv9jPwq8Q8YmuhERPDSV1rZ8oe/FLQSvqTHJlYoknfguKxq8JgmCRhcPhcF9fxLmira0NaWlpcLlcSE1N7evLIaKoaWjB/PWfxnz+tWVTcEm2UfAY29pxeRjo1ErM+t9KAOBWCUQn787IH4TlMwskt1D/8foi5JiT4mblLJs2EmUbd4qC8WwWE6zZRlyVn4FccxLKN9dgiS0XZS9+KThOr1Zwyy6TNUoo5DL859uTOHDMhUWTh2Pzjnqsum4MhqXr8X2zG/ds2YvSKTlYunGn4LX8VsyEbCNKX/yS+8ybdtRj9JA0WLMMSE9S46n3v5XMe7FbTLgk28hVQYrzzLh1ukUkStjPnkiUHG7swJVPfRzz+Q/vuEK0s6u7sD9nVjypFXK4PAySNDR+TRAXAt29f/ebSg0x8OlpZP0PLW7UO91o9fihVSkgl8s4s26shOHRQ9JEggaIVD8eeH0f1nZVUla8vk+URPxJbROC4bBotQL7+jJbLpI0Shx3ebGrvgW3TrOIPgPb9tGrFXjpxsnQKBWwjzRj+sUZONLYgQfmFCIYDOH7ZjcefHM/xmUZkKRWCl4bDWsi5n/m7YdOAoiIqE03XYZwOCwQd7auCo+HCWDaqEFI06mQkaKBmwlyFSKWqXlm/GnBWADgloJKeWW6s0fpdJE2HCed9vkIghiYkKghzht6Eln/fbMby1/dE+VFMXNtoFj+mUS+mqYOBsFQOGaSrdRqBT7sKoO1C62IJMKIibWQsthiwrhsA461nArl++BgoyAPR4qsdB0qSifCnKxGRVWd4Dk3E8SNG79ERelELPMGBNuv135Yiwfmjka26ZQ4SNNDMoiukwmifHON4HuJ9srQHiWCIPqaAR2+R/QvWP+EVHBdtAH3nihBA0Ri/V+srkOZPTemQTZRDk6Lm8HRFnfcY2KdIyNVg1889znmrqvGi9XfIVmjlAyrYysq0ZWgSocTD715AMPSdYLPljhL5gTKXvwST2z7BmsWWqFXCyelmjoY/PK5z6FTK6BRyuELhGDNMuB3V43CQ1sPiELrooPoAGD5K3ti7mBiX8+KUinIyEsQxLmAKjXEeUV3IuubeEF00VQ5nPjtNAtXMYkmkXE2keiROodercCK2QVgAiE8ecM4znj87H8OY/X1hVjx2j5B6yd6ISXrlZmQbUSaXgV/MIx/lE1CMBTGroYWvPxFAx7rav/EymsBIqIuBOn2mJsJormT4XJv7F2vff9go2hLdjSJdjCxoXdNHQxuvzIPv502EtWHnVy2EBl5CYI4V5CoIc47EgW2JfJuhMJh5JqSuH1DfINtepI65h6i4jwzPjsSEQ3x8mP4ScB6tQIbSiZg/UcO3LNlH/c4Kzi+b/bgrpn5+K03AFdX6ycYCgtez5p7L8ky4Mn3vhGNd//pZ2Nx17/34JeTslFmy0WKVoV2r1+Q18ISqz3Gn2qyWUwo7VpmCST2uiT6vls9jGibdnGeGW/eZocMkbFsEjQEQZwLSNQQ/Y5E3o10vRqPvH0AJbYcqJQyLJo8HC9U13EG3TULrQhDaJydmmfGA3MLcd26SDaMdH6MGUvsOXB2MPj3by7HyQ4fRmWkYOUb+0T5MezrVs4txLFWD7RKBXLNSZABgAwon2FBRVUd14qyZhsljc2RipQML5ROwrsHfsRLO+pROiWXq7h0h2KLCQ9cVwi3L4hrCgejpdOPYCiMNH1kfDyR1yXR9+3zh0SVnMraJqx6Y/9pjXETBEGcLiRqiPMKdnQ31oQNEN9QXGwxYc/3Lnxw6CQ+PdKMtV1j3XyxsO8HF35/1SjcNiOMFK0SWqUCaoUM7b4AV/WIXkOgUcox3KTHdesi+TQbl0yCSiGH1x+UDMQDIsKmqd2H0hdOjXVHgvsKMdyowzOLxnPLJcts4pYRS6WjCaXtXnzV0IIVcwrR2OaN+x0OSdPhzdts6PQF0ekLYN8xF442u7Ghqk4k0liDcTzift95Znx6JP4CUhI1BEGcK0jUEOcNx1o9IkOqVBptvDTbh+aNwbVrIlk1XMQ/L4xvzUIrXqiuw9Mf1HKP3T+7AOOzjWjzBvD6rTbIZMBxlxcqhZxLC758RDp+d9UorF1ohS8QwuBUDfZ835qwitHqEbZuKh1OrHpzP2YXZUKrkiMUDqN8hgWDUjR49leXYkiaDr5AECc7fNAoT+298gVCqHI48fDW/Xjo+qKY6cJ2iwkKhQx1jR4cON6GmoYWWLONIkETuZYmQAas66pKxSLW9z01z4yV1xViblfysRS0j4kgiHMJiRqiT4iuyCRrlHjg9X0xJ2yi2xixDMXfOTsFHhMmeMr4G51dwxc590b5YZbac3HwuAtX5Q/G1LxBSNZEJor2HXPh2Y+PcPue7p5VEPdzShmTqx1OLLWPwNFmNybmpKOmS7isWWjFY9sOiszAaxZaoezyv1Q6nOjwBSTThVmvjD8Y2YnEnlOnUsSuAnWzmhLr+3Z2MqKgPj40xk0QxLmERA1xzpGqyBTnmVEyJQefHnaKbpKx2hhShuLkjlPjyeyaBJbojJpYAX3VDifkkOHaootw/fpq7nGbxYTy6RaMHWrAH/79NcZlGyGTIabxON7KAb1agUAojBVdG6jLZ1hiXosMwBKe+bfdG5Bsj7HG4Y1lk9DY7oM124DbN9fgb/91qeQ1nDpf96opsQzc3c0WIgiCONuQqCHOKS43I5l5UlnbhFCMtF6g+zdec7IaVxdk4OLMVEwbNQjh8CnRET2uHS+Ir9LRhFJbjuAxVnDMGzcEz5dMxBPvHuKqISGERX6VElsON24dTTAUxuBULddCinctVQ4nyuwjuD8naxUx04WBiFF6ap4ZY4em4cc2L4xJ8YXFmVRT4rWmaIybIIhzDYka4pwSL/MkXlpvd2+8afrItu97tuzlpp3WLbJCo5QjI0UjODZRJo3U89UOJ+6ZVYB2rx/WbCNqGloFVRMg0qo57vJg0+f1kq2ZYktkdHx05qn9JYmuhc3dsVlMaGzzxRw5n5pnhlYlx92v7uW+5/IZlpgenN6opnQnW4ggCOJcQInCxDklUeaJ1M29Jzdel5vBfVv2CW74Kpkc980uQO2JdkEyb083WLM0NLux8O87UNPQwo1+r9vuwNKNOyOj1uEwFDIZlhaPECUBF1vMuH9OASqq6gTn7861sNk3y1/ZgyW2XPG588x4ZH4RVr4hzIypqKpDqS0X9qjje7OaEp1CTIKGIIi+gCo1hIDujFSfCYmmhQw64fM9vfH+2Obl/C2sEfj7Vjf+VnkYNQ2tgvwZdv2AVMUjlh+G9elsKJkAXyAEvVqBtQutuI0XghcC8HzlEexqaBX5Xk60edHZNTrOf/9411KcZ0auOQmr543B1j3H4GaCuH1zDe6fXYD/vmoUGtt90CjlyE7XgwmG8MHBRsHr2ePL7Lm4f/ZoeP1BqqYQBDEgIVFDcHR3pPp0cbkZKOUyFOeZJVtQU/PMGJmRjA/vuOK02hguN4PvWzzcn1kjcJktlxML/FZRIBTGdWOH4KG3DghNyxYTlk3Pw9KNXwrOz6YH/2nbIUErh79IM3qMXMr38sEdU1FsMXF+HACC/46eaFo2zYKd3zXjkiwjvj7ayiUQZ6Rq8euKL7j3/PCOK+DySFfCWA/OVfkZuCTb2K3vkyAIor9BooYAENvAG2ukuqewgmlXfaRlEwoLjbVsRWZwqhaDU+OcKA5NHcLFjKz5dvHk4dxj0QZbvVqBLcumQCmXo93rh1opx3sHTsDrD8KabRBc4/2zC7D+I4fIm8LfuVTT0IJOX+wRZwBwuf34n2vy8ed3DwlElkImw6rrCuHy+NHY7oNaEZloWrrxS6xdaMVDW/djXLYRG6u/wx9mXozmDobbNXWizdutFh2NWBMEMZAhUUMA6N7SwtMVNdGCKdpYm52uR0aKJub5u9sSa+vah8S2cVh/Tjy/ipsJItz12lSdCqFQGE9/UMvtiyqz5SJJo0SnL4A0nUqQZ8On2uHEsmkWXJJlQLJGgfIZFlizDPAFQtyCS3bBY5JWie9bPHjwujHwBUL4sc0Dc7IG7x04gWWbdkuai32BECodTpR2JQ//xjsSpS/ykorzzLhi1KC46b99NWJ9tluaBEEQLCRqCACJDbxnkgwbLZiiqyUf3nFFzJtcT1piqVoVXv6iAc+XTIQc33BiJq5fxWLGtn0/cgnDj/60iGuPsddYPsOCmoYWQcVHCrVCDpVCBr1aiZqGFsFnZEP0Nu2ox+76FhxzeXHjxp2wdwXmNXUwMUe0gVPCjBVq0W2mSl5F7XwasT7bLU2CIAg+JGoIAIkNvGfStjhdwdTTlpg5WY11i8ZjzYffYly2AYNSNCLvCl/YXJWfgd9dlYeTHQzWLx4PrUqBvT+0ony6BbKu9wEifpeK0okI8bZrx/qcNUdbUdPQEjNE766Z+fjlc59jbdf1VDmcCAMo65pmSmRaZsWNVPWJraiNzEiOO2J9os2Llk4Gbd4AUnVKGPVqDE7Vxv1sp1NtOdstTYIgiGhI1PRjerOsn2hpYbL29P+qnK5ganX7UTolBwsnZYtaOLFaYs9sd6DS0YTth07ygvHqRC2vYek6eJkQHtt2SGTMHTvUgIeuH4NAMCwQBe2+QML04IQheh2RtQL80fVqhxM32UdgiS0XcpwyGbPnXWLLxe2ba7j3iJdUzArEWOm/Dc5O3LNlr+Az2y0mPDK/CNmmJMlznm615Wy2NAmCIKQgUdNP6e2yvlQyLLvssWhYGvYfc8Hl9mNwamzvSyxOx+fxfbMb97+2V3SD508ZRVd4mjoYgeBwM0Hc/coePL5gLDJmaeBhgkjVqWDUq9Hm8eNP7x6SrKgAwINzC5E3OEX0HT360yLcs2Wv4HvnC48nbxgX97tgQ/SiKy1ufxB3/utr3Dx1BO6alY/GNh8AcKsPrNkGLLHl4uUvGrj3kiJeRe1Em1ckaICI2Lp3y178+eeXiCo2Z1JtOZstTYIgCClI1PRDzlZZf4hBhyduGIfDjR1o9wWQa0rC6q37BebY0xFOPY3S/6HFjeWv7okpONhVCmqlHIdPdnAVquibqF6twGMLxqIiaqfS1Dwz7rm2QLLVw75PMEaraVi6Hut4rR2VUo539v3ICa3uhuhFV1o0SjncTBBPf1CL5z45ghVdYvLyESZcW5QJJhBEa6cfK+eMxuqtB6STivPMCIbDgu+ET0snE/MzVzmcaOlkRKLmTKotZ7OlSRAEIQWJmn7I2Szrd3gDWPT8DpTPsOAfn30nugmernDqbpS+y82g3umOKzhY/8nb+37Euu0OTmilRQX3xVpY+UltE27pFI5/RxNv8zRLGIBcJhO0mxIF+p1o84oqLfYokTM+24BLc9Kx6O+fo6mDgc1igjXbiD1HW7F2oRWr5o2BLyAUiHaLCSVTcnD9M9VwM0FJ8dnmDcT9PFLPn0m15XycxCIIYmBDoqYfcjbL+uy543lDTlc4xfJ58GnqYNAaI0COz8q5hXhn33Ho1QpOaD1xwzjBTTTeZ0i0aylaIAERwfVjmxfft3ggk8mwu6EF47MNgr1KsUzJxXlmrJ5XiJ3ftQhC+qbmmfHw/CK4mQBsI81I1irQ2ObjBA17nlunWbB4UjbS9Gr8/+3deXSTdb4/8HeaNmnStOkSChRaWhr2RQq4FIpQ8CC4AQL3B3qQTe9FLQ6iMyCOLKMjOsidGWBEGaV4PAjOjLKI6MgVQSgX2cpFcGRoWQpULd3SJW3SNvn9UZ6QPSlJ+2R5v87hHJqkyTfPMD6f8/1+FkNzI1Y9MgD6phbojS1QRklx4N9lNu/rLPiM85AX5ex5X3ZbOOySiDoag5og1J7b+sJ7e7rp2wdOnpKW29JrxtMRTle1ApfK63FneiJy+yRj3pbj+PZCOeoam21uou6+w6mSKredjYVdBJ3eiIp6I8wAVu4665Djc1ePRCx/eAB+99k5HC6qsIwkeOXBflj+UH80GG1HEiQqZRialgBdQxOUMikiIiRobjEhQiLB/A+Ou9whio6Somu8wmWi7ysPDUB+wWWb37cPPhNiZBjXtxP6pagdeuj8q1TndJq3r7stHHZJRB2JQU0Qas9tfeG9PQUW1oGTp6Tltvaa+frHMrd9Zfae/cmyA5OjTcJ7s+/EY389ippGIzQqFV55qD+qG5qgkkcib6zWUjFlbfPhS9j73Cgs33XW5S6CsO47UuNdlmkDtxKFX36wP2obmxEXHYmEGOdl0mqlDPXGFqz8zHbo5KhejqMWbH5PEeU20ffVPefw5tTBrQM1rVgHn53jorH84QFYdnOCuSBHm4TfTxnkcr2+7rZ4s0NHROQPDGqCUHtu6wvvXVBU7rJ8eZTdToa7pOU10+9oc6+Z8z/VYO7N0mv7HYkX7++DmX89annscFEFJDiP/xrdE7HyKOR9VGiz5hy7iinB8B4JSFBGudxFsP5ec0akuzzGKiiqwNKJ/fDPcz+jk0qGuzIS3V5fV9fr0IVymM1mSxK0NSFQ/UnX6DbRd8nEvg6PWwefOr0Rv9151mlQ9MrOsy7zpLjbQkTBgkFNkGrPG01KvAKje3dCaoICJpgd+rg8m6u1/Owpabmqvm1JzWqlDKsmDcSKXWeRlZZgmXAdr4iCKjoS87Y4HtEcKirHSw/0xcqbR0DWDttVTAGOwZ+za2b9vTwdxV2t1KOwpArThnZ3+zr797V3+OaoBeugxnqt53+pc/vedY2218V+186XBHPuthBRMGBQE8Ta80ZT29iMeR+csDSsMzSbII9sHbA4b8txfJaX47SM2p51RY0wT8k6n8NkdiydTolX4LUpgyxdb7tFRyIiQmKTPGvPbIZDQCM4XFSB3z7YH/f1TfY6+KszNFnmN8XIIpE/506YzGZIJRLom1osuSjbj5Wge4IC80ZmoPhGHZpaTG7nWHm6XtFRUpdTyj0l+qqipZa/O9u1Y98YIgp1DGpClK/dhmsamxxmNFkTboCekpaFG7FSJsW6mVnIL7hk856jbt58rXNrnOXgjNK25uAIx0j2ARIkcJk/A7Q2vRuSluD191crZA7zm4Q5TS/+/f+gN7ZgbN9O2P6f92DlbtsdIne9fDxdL7UiCpnJKqfPJcTIbCqtrOVokxAfHYWdz4xwGbixbwwRhTr32aAUlEqrG5C3rRDj/vsgprx9BOPWHsTCbYUorW7w+j28vQEKicXO3NtLg4SY1udd9YwRBjHq9K07MC5zTorKsaXgEublZFgCpMKSKsz/4ASe2XoKD647jMKSKqybmQWlTAp7bblh6/RGvOIi9yT/5hoAoH+KGit2Ox55fWv3nax5ul7ukrw7x0Xj9SmDkKNNsnlcGHOQmhSDIWkJyExWOQ1gfflsIqJgwKAmxHhK3HV2o3XG2xugkFhs/1rh+KNzXDTemDoYI3o6r2YS1iYcK5XVGtzmnIzomeQyQCqwCzqcrdcb9uMW7D8jKzUeQGsfHG++kzVP18vTblpaUgzW/scQfPmrUfjbf2Xjy1+Nwtr/GOJybpM/P5uIKNDx+CnE+KvbcFsqrNwlLev0RtQbmhEplbj9vNrGJpRWN6CkUu/2dfKoCEwc0MVtNZIwtBJoPd5a8cgAVNzsIOzuu+v0RpTVGlDlIfATEofb2stH4GuSd+e4aI9TtV1hJRMRhTIGNSHGn8mgbbkBOktaLq1uwJJ/nMGhonK8P3u428+KkUdiySdnMGdEutvXxStkHoMOtSIKnzydDUOTCUcuVuDh9Yddjg64nbUKPXza0svHYY0iVhOxkomIQhWPn0JMeyWDmgHA/WaLDZ3eaAkSgFszkZy5t5cGssgI3JEaj06xcoxy8zqNSoYEDzdktSIKf/qfC3jsve+wYX+Rw+gA+yO4tqzVehhl4dVqh/wW+7USEVHH4U5NiPFnt+G2dAK293NNo01eisuZSNrW4yGzyYzTJVWW15nsX9dLg1WTBuBCWR2SYmRuRxzIpBE4dKHcaQn5qZIqVNTbHsHZ59C4WqtQ/SQMo/yhVIfXJg/Ey3ZJxa1zngbickU9VPXGNleeERHR7ZGYzU4ahYSompoaqNVq6HQ6xMXFib2cdlNa3YAVu86iT9c4yw09QRmFtEQluiUovXoPnd6IvG2FLgMHd1O6dXojTlypcmjZLwQZQ9MSEBsdCWOzCf97sQJKWQTiFa1jBQzNJsTIItFsMkEikQAwIyVegVNXqvDa5/+C3tgCjUrmtJRaqALSNRjx/zZ9Zykht28e+LtJA5HZ6VbZdGFJFaa8fcTpWsf374xrVQ2IjpLCbNWnRujZMyQ1HqevViMrNR7GFhO6Jyjw/TWdZa3C9XIVCPpaek9EFA68vX8zqAlR1yr1eOnTMzYDGL3dZQGA4rI6jPvvgy6f/3rxaJf9VIrL6nC5ot4hqBHkjdXi/0qqcKioAkqZFDufGYlVe845BB9zR2bg7HUdTl6utPkeeWO1+KFUh/5WgxmFIOPHn2qw4qH++PT0dRy7VOl8flQvDTZYBWXuvuv7s4e7/B72z+eN1TqdEQU4DwR92QkjIgon3t6/gyKn5vLly5g/fz4yMjKgUCiQmZmJFStWwGj0rjw53Oj0Rry043ubQABoW1m3LwnHNY1NKLxa7TI3JrtnkmVt83Iy8KpdQAPcKs/O0WpwsqQaeWO1eH/2cLz9+FBMGNAF/VPU2Hz4kqVPzfwPTmDD/iL8z7/KcLWqAQ8O7IrCkmqnn3/IrtzaXfl6WU2jy+9hnV8DtK3E21+l90REdEtQ5NT8+OOPMJlMePfdd6HVanH27Fk89dRTqK+vx1tvvSX28gKOP8q6fUk4jouOwubDl7DhsSwAEku+ilImxW8f7Id4RRTefnwooqOk6KSSY/PhS5bn7XNgVPJIbHgsC+8ftu1EPNLFoEoAqG5owsaDxU6HQwqsgzKhfN1ZF+N7eibhnswkLN/lOFV79oh0S34N0LYSb3+V3hMR0S1BEdRMmDABEyZMsPzcs2dPnD9/Hhs3bmRQ44Q/yrp9STjWqGQY3iMBeR8V4j/v7Ylf3dcLEgDxShlW7j6LZTvOWl47SqvBuplZWPrJGbwxdbDDGIXVjw7C3jOlTndyADgNXOSREZbp2q7YB2Up8QpsmJmFsloDdA1NUMqkiJFFIl4ZBbVShg03S9urG4wwNJnQ0NSCrd9dsQmo2lLizTlMRET+FxRBjTM6nQ6JiYluX2MwGGAwGCw/19TUtPeyAoI/yrpdNd8b1UuD16cMcrqLoNMbUa1vQr2xGc+N64WmFhMKiivwxOZj2Prk3Vi+23H0wKGicphgxptTB2Ozky7BybFyh2M0gX2jPcDxSMgZV0GZu/4twuMrPztnqaxaNzMLhmaTZc1Cibez2Uz2n8k5TERE/heUQU1xcTHWr1+PtWvXun3d6tWrsWrVqg5aVeDwV1l3SrwCqx8dhCsVelQ3NFmScVd9dg6rJg20SWb9qboBVyr1WL//gkN582cLc2C0uvnbKyiqwNKJfZ0+7+lIx/p5IblYOBLqnqBwuA6+jASwPjLSG1vw3LZCmynmmZ1iMGN4Kpbt+N7jZ/qz9J6IiFqJWv20cuVKj0HH8ePHMXz4rQ6vpaWlGD16NEaPHo333nvP7e8626lJTU0Ni+qn0uoGlyMOunpZWeNtWbdOb8Tesz9jj5NjIqA1sPnVuF6Y9s7/uvys7U/dgxl/PerwuKfqo88X5uBKpd4ScAlTuoX1AfDbSABnpd/Wdj4zAkPSEixl2p4+0x//GxERhQNvq59E3anJy8vDjBkz3L4mPT3d8vfS0lLk5uYiOzsbmzZt8vj+crkccrnc12WK7nZ6mfhjxo+3yazldUYkx8qdBjRKmRR3pMYjRu7+n5pa6fy4Reju6+y9R2qT0GI246Pvrtgc+Yyy2xnxV8Ktt0dG3o4h4BwmIiL/EjWo0Wg00Gicl9Lau379OnJzczFs2DDk5+cjIiIoqtF95ksvE19n/HhKZtU1NKG4rA4V9UYkx8mRN1Zr2SkBYMk7yS9orW5yF5xIIyROn998+BLenz0cERKJQ/XRiocHoK7R2HoElNMTjU0tiFdEITNZhejICBSX1fm1qV17HBlxDhMRkf8ERU5NaWkpxowZg7S0NLz11lu4ceOG5bkuXbqIuLL25amXibuuvv7gaWeisakFj268dRxjX2Y9LyfD0tG3sKTa+ZiEXho8m6vFL9WNmHsz6df6+ay0eDQ2mbDk/r5YMgG4VtWA7gkKSCXA63t/wP4fb9i81x+mDobJZHY4NvNHU7u2TC4nIqKOFxQdhbds2YK5c+c6fa4tyw+mjsI6vRE/6Rox4c+HXL7GXVdff61h4bZCpzsTOdokDElLcCinHqlNQtbNx+3zYez70PTUxKCrOhoAUK1vwquf/4C+VqMdhDwZoXvw/QO64J/nfsb2YyWYld0DDw9KQWNzC/TGFqgVUUiObT1qvN3xDm25LjwyIiLqOEGRU+OtOXPmYM6cOWIvo8MIR04z70pz+7r27mXirqzbvvGcwLrM2r5ySW9ssQmCdj4zwibvZeXDA7D00zMOTfbmjszAR99dAdCarPvG1MF4blshHhqUgv4papvPKC6ra/emdjwyIiIKTEER1IQT6yMnd83jgI7pZWKfzKqQSWFoNmHGpqMOnXwFMfJIvP34UKQmuj/qsV9/90Ql3pw62KGE/KPvruCxu3vYdA9+5aH+TnNY2NSOiCh8hUe2bRCxrjgSKn+c6cheJmqlDJnJKmRoYvDa5//CjVqDy4AGAOoNzXhm6yn889wvbV5/twQlBqTEoacmBoZmE7JS49E/RW0T0BQUVWBoWrxlt0SnN6K4rA6FJVVQyKRuvwub2hERhS7u1AQY652GzYcvOU2uFSsxVQi47kiNd1vJJHT03Xz4EjbPudOhcsnT+tVKGS6W1+OZradcrqXhZoBjXx2WN1brdVdfIiIKLQxqAohOb4QiSmoZ9niqpApLPzmDGXelWbrWCsm1/gho2tr/Rgi4XAVbo7QazB55K9dmeI8EpCcqLXOT2pJY601PGGfVYdZrOxwAgSAREXUcBjUBwlk/mpHaJEtSrHWXXH/cmG+n/43qZgM9ZyMC5JERyOwUA5MZ+OjJux2Cl7au2V1PmBxtEqKjIpw2B7Re228f7I/GphZWKBERhYmgKOn2l0At6XY3jkAokT5ztdpv7fO9HX9grbS6AQf/fcPlKAR/BlyCa5V6LP30jM2Oi1AN9fGxEjw9JhOPbnQ9ekEYW0BERMEtpEq6Q527cQQFRRV45cH+eConw28Bg7fjDwTCMc/JK1UdmuNjbDFhSFoC5lrtBhVerbbsXL0wvo/b32dSMBFReGFQEwA8lSE3NrX4NWBoa9mzdRDk7NhJ20nVLgMYdQ1NDs39rEkjJJx0TUREFgxqAoC3gxLb8/Osu/02mcwovlFnSRy2DoLsG+gBrcc8PRDj1zW6Wqc1aYSEYwuIiMiCQU0AaI9BiW35POvBk9YBi5A4rFZ0bNDlap3W7u2lQdLNoIuTromICGDzvYAgjCO4t5ftxHLrHQfrBnPFN+qg0xv99nnWgyetCYMzY+SRDmuzXmN7HfN4c12E12UmqzAkLQGZySoGNEREYYrVTwHE1aDE2ym/bsvnGZpb8MC6wy5f9/Xi0VDIpC6Pedojn8bZOrkTQ0QUnlj9FIScDUp01mAOuLWL4qqM2pvGesLnFZZUuV1XbWMTMpNVoh3zcIAkERF5g0FNgGtr+TXQ9sZ63iYqM7ggIqJAxqAmwAmVR9bVSYZmk2WMQr3Btvz6dnZ2OjpRmYiIqD0wqAlwcdFRLquTRmqTMHVoN5vX387OjpCQy9JoIiIKZgxqApxGJcMrD/V3Wp1UUFSB5TvP4o2pg9EtQQmg7Y31BCnxCpZGExFRUGNQE+DUShmGpsXjpU+/d/r8oaIKXKnQQyWPhFop86mRH3NmiIgomLFPTRDQG1vcPl/d0ITyuta+NUJ+jDPMjyEiolDGoCYIeNp9kUdGWI6VvG1YR0REFGp4/BQENCoZRvXSOE0AHqlNQuHVakwZcithmPkxREQUjrhTEwTUShlWTxmEHG2SzeMjtUmYOzID53+qcThW4ugAIiIKN9yp8ZE3nXv9oXuiEm9OHYwrFXpUNzRBHhmBwqvV+PhYCX43aSCDFiIiCnsManzQXjOZXOmWoIRKHmk5VpoypBs0ORkMaIiIiMDjp9vmqXOvL1O03eGxEhERkXMMam6TN517iYiIqOMwqLlNt9u5l4iIiNoHc2puk6feMdFRUhSWVLVr8jARERHdwqDmNrmbbJ2jTcKe73+yDJ9sz+RhIiIiasXjp9vkqnNvjjYJc0ZmYPPhS5bH2jt5mIiIiLhT4xP7zr3RUVLs+f4nPLet0GFek5A8zGMoIiKi9sGdGh+plTJoVDLERkehprEZQ9MSMC8nA0qZ1OG1TB4mIiJqP9yp8ZGzBnwjtUlYNzPLYccm1kNyMREREd0+7tT4wFUDvoKiCuQXXMK8nAzLY/f20jjMZyIiIiL/4U6ND9w14CsoqsC8ka1Bzb29NHhz6uAOyafpqFlUREREgYZBjQ88NeCLjY7C14tHQ6PqmMCio2dRERERBRIeP/nAUwO+pBhZh81nEmsWFRERUaBgUOMDoQGfMx2dQ8NZVEREFO6CJqh55JFHkJaWhujoaHTt2hWzZs1CaWmpqGty1YCvI3NoBJxFRURE4S5ocmpyc3OxbNkydO3aFdevX8eLL76IadOm4ciRI6Kuy74BX2x0VIfl0FjzdBTGcnIiIgp1QRPUPP/885a/9+jRA0uXLsXkyZPR1NSEqChxb9hqpfgVRu5mUbGcnIiIwkHQHD9Zq6ysxNatWzFixAi3AY3BYEBNTY3Nn1AVSEdhREREYgianRoAWLJkCTZs2AC9Xo977rkHe/bscfv61atXY9WqVR20OvEFylEYERGRGCRms9ks1oevXLnSY9Bx/PhxDB8+HABQXl6OyspKXLlyBatWrYJarcaePXsgkUic/q7BYIDBYLD8XFNTg9TUVOh0OsTFxfnvi3QQNtYjIqJwVFNTA7Va7fH+LWpQU15ejvJy52XIgvT0dERHRzs8fu3aNaSmpuLIkSPIzs726vO8vSiBiI31iIgoXHl7/xb1+Emj0UCjcd7nxRMhFrPeiQlV7hrrLfnkDF55qD+kERLu3BARUVgLipyaY8eO4dixY8jJyUFCQgIuXryI5cuXIzMz0+tdmmDmrrHeoQvluFqpx/wPTnDnhoiIwlpQVD8pFAp8+umnGDduHPr06YN58+Zh4MCBOHjwIORyudjLa3eeGusZmk0AOBKBiIjCW1Ds1AwaNAj79+8XexmisW6sp5RJMS8nA1mp8TA0mxAdJYVGJYNSJoXe2GIZicBjKCIiCjdBEdSEO6Gx3okrVVg3Mwv5BZewYX+R5flR2iSsm5mF57YVQm9s4UgEIiIKSwxqgoDQWO/gv28gv+ASCooqbJ4/VFQBE4B5ORnYsL+IIxGIiCgsBUVODbU21hveI8EhoBEUFFUgKzWeIxGIiChsMagJInWGZo+v4UgEIiIKVzx+agft1fnX0yTutEQlurKcm4iIwhSDGj9rz86/niZxJ8eGfnk7ERGRKzx+8iN3nX/90T+Gk7iJiIhc406NH7nr/Ouv/jGcxE1EROQcgxo/8tT511/9Y9RKBjFERET2ePzkBzq9EcVldWg2mbF5zp3IG6uFUiZ1eB37xxAREbUf7tT4yFli8Ei7Dr8AXPaPaa9KKSIionDDoMYHrhKDhQZ5QodfV4m87VkpRUREFG54/OQDd4nBBUUVeGBgF3y9eDTWz8xy6B/T3pVSRERE4YZBjQ88JQYbm03ITFY5PU7yplKKiIiIvMegxgeeOvy6SwzuqEopIiKicMGgxgdCh19nPA2W9CUgIiIiIkcManzgS4dfXwIiIiIiciQxm81msRfRUWpqaqBWq6HT6RAXF+e39xXKstva4be0ugFLPzljM8tJCIg4mJKIiKiVt/dvlnT7we12+OXIAyIiIv9hUCMyjjwgIiLyD+bUEBERUUhgUENEREQhgUENERERhQQGNURERBQSGNQQERFRSGBQQ0RERCGBQQ0RERGFBAY1REREFBIY1BAREVFIYFBDREREISGsxiQIsztrampEXgkRERF5S7hve5rBHVZBTW1tLQAgNTVV5JUQERFRW9XW1kKtVrt8XmL2FPaEEJPJhNLSUsTGxkIikXTY59bU1CA1NRVXr151OzI9XPH6uMZr4x6vj3u8Pq7x2rgXaNfHbDajtrYWKSkpiIhwnTkTVjs1ERER6N69u2ifHxcXFxD/OAIVr49rvDbu8fq4x+vjGq+Ne4F0fdzt0AiYKExEREQhgUENERERhQQGNR1ALpdjxYoVkMvlYi8lIPH6uMZr4x6vj3u8Pq7x2rgXrNcnrBKFiYiIKHRxp4aIiIhCAoMaIiIiCgkMaoiIiCgkMKghIiKikMCgpoM98sgjSEtLQ3R0NLp27YpZs2ahtLRU7GUFhMuXL2P+/PnIyMiAQqFAZmYmVqxYAaPRKPbSAsbvf/97jBgxAkqlEvHx8WIvR1Rvv/02MjIyEB0djWHDhuHQoUNiLylgfPvtt3j44YeRkpICiUSCnTt3ir2kgLF69WrceeediI2NRXJyMiZPnozz58+LvayAsHHjRgwePNjScC87OxtffPGF2MtqEwY1HSw3Nxd/+9vfcP78eXzyyScoLi7GtGnTxF5WQPjxxx9hMpnw7rvv4ty5c/jjH/+Id955B8uWLRN7aQHDaDRi+vTpePrpp8Veiqg+/vhjLFq0CC+//DIKCwsxatQoTJw4ESUlJWIvLSDU19fjjjvuwIYNG8ReSsA5ePAgnn32WRw9ehT79u1Dc3Mzxo8fj/r6erGXJrru3bvjjTfewIkTJ3DixAmMHTsWkyZNwrlz58RemtdY0i2y3bt3Y/LkyTAYDIiKihJ7OQFnzZo12LhxIy5evCj2UgLKli1bsGjRIlRXV4u9FFHcfffdGDp0KDZu3Gh5rF+/fpg8eTJWr14t4soCj0QiwY4dOzB58mSxlxKQbty4geTkZBw8eBD33nuv2MsJOImJiVizZg3mz58v9lK8wp0aEVVWVmLr1q0YMWIEAxoXdDodEhMTxV4GBRCj0YiTJ09i/PjxNo+PHz8eR44cEWlVFKx0Oh0A8L8zdlpaWrB9+3bU19cjOztb7OV4jUGNCJYsWYKYmBgkJSWhpKQEu3btEntJAam4uBjr16/HggULxF4KBZDy8nK0tLSgc+fONo937twZP//8s0iromBkNpuxePFi5OTkYODAgWIvJyB8//33UKlUkMvlWLBgAXbs2IH+/fuLvSyvMajxg5UrV0Iikbj9c+LECcvrf/3rX6OwsBBfffUVpFIpnnjiCYTyKWBbrw8AlJaWYsKECZg+fTqefPJJkVbeMW7n+lDrsYo1s9ns8BiRO3l5eThz5gy2bdsm9lICRp8+fXD69GkcPXoUTz/9NGbPno0ffvhB7GV5LVLsBYSCvLw8zJgxw+1r0tPTLX/XaDTQaDTo3bs3+vXrh9TUVBw9ejSotvjaoq3Xp7S0FLm5ucjOzsamTZvaeXXia+v1CXcajQZSqdRhV6asrMxh94bIlYULF2L37t349ttv0b17d7GXEzBkMhm0Wi0AYPjw4Th+/Dj+/Oc/49133xV5Zd5hUOMHQpByO4QdGoPB4M8lBZS2XJ/r168jNzcXw4YNQ35+PiIiQn8z0Zd/P+FIJpNh2LBh2LdvH6ZMmWJ5fN++fZg0aZKIK6NgYDabsXDhQuzYsQMHDhxARkaG2EsKaGazOajuTwxqOtCxY8dw7Ngx5OTkICEhARcvXsTy5cuRmZkZsrs0bVFaWooxY8YgLS0Nb731Fm7cuGF5rkuXLiKuLHCUlJSgsrISJSUlaGlpwenTpwEAWq0WKpVK3MV1oMWLF2PWrFkYPny4ZUevpKSE+Vc31dXVoaioyPLzpUuXcPr0aSQmJiItLU3ElYnv2WefxUcffYRdu3YhNjbWsuOnVquhUChEXp24li1bhokTJyI1NRW1tbXYvn07Dhw4gC+//FLspXnPTB3mzJkz5tzcXHNiYqJZLpeb09PTzQsWLDBfu3ZN7KUFhPz8fDMAp3+o1ezZs51en2+++UbspXW4v/zlL+YePXqYZTKZeejQoeaDBw+KvaSA8c033zj9dzJ79myxlyY6V/+Nyc/PF3tpops3b57l/1OdOnUyjxs3zvzVV1+Jvaw2YZ8aIiIiCgmhn7BAREREYYFBDREREYUEBjVEREQUEhjUEBERUUhgUENEREQhgUENERERhQQGNURERBQSGNQQERFRSGBQQ0QBY8yYMVi0aJHYyyCiIMWghoiIiEICgxoiIiIKCQxqiCggGY1G/OY3v0G3bt0QExODu+++GwcOHLA8v2XLFsTHx2PPnj3o06cPlEolpk2bhvr6enzwwQdIT09HQkICFi5ciJaWFsvvpaen49VXX8Vjjz0GlUqFlJQUrF+/XoRvSET+xqCGiALS3LlzUVBQgO3bt+PMmTOYPn06JkyYgAsXLlheo9frsW7dOmzfvh1ffvklDhw4gEcffRR79+7F3r178eGHH2LTpk34xz/+YfPea9asweDBg3Hq1Cm89NJLeP7557Fv376O/opE5Gec0k1EAWPMmDEYMmQIFi5ciF69euHatWtISUmxPH/ffffhrrvuwuuvv44tW7Zg7ty5KCoqQmZmJgBgwYIF+PDDD/HLL79ApVIBACZMmID09HS88847AFp3avr164cvvvjC8r4zZsxATU0N9u7d24Hfloj8LVLsBRAR2Tt16hTMZjN69+5t87jBYEBSUpLlZ6VSaQloAKBz585IT0+3BDTCY2VlZTbvk52d7fDzn/70Jz9+AyISA4MaIgo4JpMJUqkUJ0+ehFQqtXnOOmCJioqyeU4ikTh9zGQyefxMiUTiw4qJKBAwqCGigJOVlYWWlhaUlZVh1KhRfn//o0ePOvzct29fv38OEXUsBjVEFHB69+6Nxx9/HE888QTWrl2LrKwslJeXY//+/Rg0aBAeeOABn96/oKAAf/jDHzB58mTs27cPf//73/H555/7afVEJBYGNUQUkPLz8/Haa6/hhRdewPXr15GUlITs7GyfAxoAeOGFF3Dy5EmsWrUKsbGxWLt2Le6//34/rJqIxMTqJyIKK+np6Vi0aBHHMRCFIPapISIiopDAoIaIiIhCAo+fiIiIKCRwp4aIiIhCAoMaIiIiCgkMaoiIiCgkMKghIiKikMCghoiIiEICgxoiIiIKCQxqiIiIKCQwqCEiIqKQ8P8B8jpk8KqwuwkAAAAASUVORK5CYII=",
      "text/plain": [
       "<Figure size 640x480 with 1 Axes>"
      ]
     },
     "metadata": {},
     "output_type": "display_data"
    }
   ],
   "source": [
    "sns.scatterplot(x='lemp', y='ldsa', data=dat); "
   ]
  },
  {
   "cell_type": "markdown",
   "metadata": {},
   "source": [
    "# Converting data to numpy format "
   ]
  },
  {
   "cell_type": "code",
   "execution_count": 130,
   "metadata": {},
   "outputs": [
    {
     "data": {
      "text/plain": [
       "(1323,)"
      ]
     },
     "execution_count": 130,
     "metadata": {},
     "output_type": "execute_result"
    }
   ],
   "source": [
    "dat.ldsa.values.shape"
   ]
  },
  {
   "cell_type": "code",
   "execution_count": 131,
   "metadata": {},
   "outputs": [
    {
     "name": "stdout",
     "output_type": "stream",
     "text": [
      "Data has N=441 and T=3\n"
     ]
    }
   ],
   "source": [
    "N = dat.firmid.unique().size\n",
    "T = dat.year.unique().size\n",
    "assert dat.shape[0] == N*T, f'Error: data is not a balanced panel'\n",
    "print(f'Data has N={N} and T={T}')"
   ]
  },
  {
   "cell_type": "markdown",
   "metadata": {},
   "source": [
    "Extract data from `pandas` to `numpy` arrays. "
   ]
  },
  {
   "cell_type": "code",
   "execution_count": 132,
   "metadata": {},
   "outputs": [],
   "source": [
    "y = dat.ldsa.values.reshape((N*T,1))\n",
    "\n",
    "ones = np.ones((N*T,1))\n",
    "l = dat.lemp.values.reshape((N*T,1))\n",
    "k = dat.lcap.values.reshape((N*T,1))\n",
    "X = np.hstack([ones, l, k])\n",
    "xlbl = [\"constant\", \"lcap\", \"lemp\"]\n",
    "ylbl = [\"ldsa\"]"
   ]
  },
  {
   "cell_type": "markdown",
   "metadata": {},
   "source": [
    "**Pooled-OLS**"
   ]
  },
  {
   "cell_type": "code",
   "execution_count": 133,
   "metadata": {},
   "outputs": [
    {
     "name": "stdout",
     "output_type": "stream",
     "text": [
      "Pooled OLS\n",
      "Dependent variable: ['ldsa']\n",
      "\n",
      "             Beta       Se    t-values\n",
      "--------  -------  -------  ----------\n",
      "constant  0        0.01658     0\n",
      "lcap      0.68603  0.03481    19.71\n",
      "lemp      0.27681  0.03068     9.02351\n",
      "R² = 0.917\n",
      "σ² = 0.127\n",
      "Wald test statistic (OLS): 5936.234\n",
      "p-value (OLS): 0.000\n"
     ]
    }
   ],
   "source": [
    "# Estimating POLS with robust standard errors \"robust_se=True\".\n",
    "estimation_OLS = lm.estimate(y, X, robust_se=True, T=T) #1. assumption: robust_se=True handles heteroskedasticity.\n",
    "\n",
    "# Round estimated values to 3 decimals.\n",
    "for key in [\"b_hat\", \"se\", \"t_values\"]:\n",
    "    estimation_OLS[key] = np.round(estimation_OLS[key], 5)\n",
    "\n",
    "lm.print_table((ylbl, xlbl), estimation_OLS, title=\"Pooled OLS\")\n",
    "\n",
    "# Wald test for H0: B_L + B_K = 1 (i.e., B_L + B_K - 1 = 0).\n",
    "C_OLS = np.array([[0, 1, 1]])       # Restriction matrix.\n",
    "betas_OLS = estimation_OLS[\"b_hat\"] # Estimated coefficients.\n",
    "cov_OLS = estimation_OLS[\"cov\"]     # Covariance matrix for the coefficients.\n",
    "\n",
    "# Compute Wald test statistic.\n",
    "wald_OLS = (C_OLS @ betas_OLS).T @ np.linalg.inv(C_OLS @ cov_OLS @ C_OLS.T) @ (C_OLS @ betas_OLS)\n",
    "\n",
    "# Compute p-value.\n",
    "p_value_OLS = 1 - scipy.stats.chi2.cdf(wald_OLS, df=1)\n",
    "\n",
    "# Display results with 3 decimals.\n",
    "print(f\"Wald test statistic (OLS): {wald_OLS[0][0]:.3f}\")\n",
    "print(f\"p-value (OLS): {p_value_OLS[0][0]:.3f}\")"
   ]
  },
  {
   "cell_type": "markdown",
   "metadata": {},
   "source": [
    "**Fixed Effects**"
   ]
  },
  {
   "cell_type": "code",
   "execution_count": 134,
   "metadata": {},
   "outputs": [
    {
     "name": "stdout",
     "output_type": "stream",
     "text": [
      "FE\n",
      "Dependent variable: ['ldsa']\n",
      "\n",
      "           Beta         Se    t-values\n",
      "----  ---------  ---------  ----------\n",
      "lcap  0.600383   0.0496528    12.0916\n",
      "lemp  0.0502036  0.0476616     1.05333\n",
      "R² = 0.284\n",
      "σ² = 0.008\n",
      "Wald test statistic:  133.9693572960036\n",
      "p-value:  0.0\n"
     ]
    }
   ],
   "source": [
    "#Demeaning transformation matrix.\n",
    "def demeaning_matrix(T):\n",
    "    return np.eye(T) - np.tile(1/T, (T, T))\n",
    "\n",
    "#Apply demeaning to dependent and independent variables\n",
    "Q_T = demeaning_matrix(T)\n",
    "y_demean = lm.perm(Q_T, y)\n",
    "x_demean = lm.perm(Q_T, X)\n",
    "\n",
    "#Remove constant term (not needed in FE)\n",
    "x_demean = x_demean[:, 1:]\n",
    "\n",
    "#Estimation of Fixed Effects (FE).\n",
    "estimation_FE = lm.estimate(y_demean, x_demean, T=T, transform=\"fe\", robust_se=True)\n",
    "lm.print_table((ylbl, xlbl[1:]), estimation_FE, title=\"FE\")\n",
    "\n",
    "#Wald test for H_0: B_L+B_K=1 -> B_L+B_K-1=0\n",
    "C_FE = np.array([[1,1]])\n",
    "cov_m_FE = estimation_FE[\"cov\"]\n",
    "betas_FE = estimation_FE[\"b_hat\"]\n",
    "wald_FE = (C_FE @ betas_FE).T @ np.linalg.inv((C_FE @ cov_m_FE @ C_FE.T)) @ (C_FE @ betas_FE)\n",
    "\n",
    "# Compute p-value\n",
    "p_value_FE = 1 - scipy.stats.chi2.cdf(wald_FE, 1)\n",
    "\n",
    "# Display results\n",
    "print(\"Wald test statistic: \", wald_FE[0][0])\n",
    "print(\"p-value: \", p_value_FE[0][0])"
   ]
  },
  {
   "cell_type": "markdown",
   "metadata": {},
   "source": [
<<<<<<< HEAD
    "**First Differens**"
=======
    "**First-difference**"
>>>>>>> 5a70e94e
   ]
  },
  {
   "cell_type": "code",
   "execution_count": 135,
   "metadata": {
    "scrolled": true
   },
   "outputs": [
    {
     "name": "stdout",
     "output_type": "stream",
     "text": [
      "FD\n",
      "Dependent variable: ['ldsa']\n",
      "\n",
      "           Beta         Se    t-values\n",
      "----  ---------  ---------  ----------\n",
      "lcap  0.550946   0.0497416   11.0762\n",
      "lemp  0.0381129  0.0457618    0.832854\n",
      "R² = 0.217\n",
      "σ² = 0.013\n",
      "Wald test statistic:  95.85643199259546\n",
      "p-value:  0.0\n"
     ]
    }
   ],
   "source": [
    "#Create first-difference transformation matrix.\n",
    "def fd_matrix(T):\n",
    "    return (np.eye(T) - np.eye(T, k=-1))[1:]\n",
    "\n",
    "#Apply first-difference transformation.\n",
    "D_T = fd_matrix(T)\n",
    "y_diff = lm.perm(D_T, y)\n",
    "x_diff = lm.perm(D_T, X)\n",
    "x_diff = x_diff[:, 1:]\n",
    "\n",
    "#Estimation of First-Difference (FD).\n",
    "estimation_FD = lm.estimate(y_diff, x_diff, T=T-1, robust_se=True)\n",
    "lm.print_table((ylbl, xlbl[1:]), estimation_FD, title=\"FD\")\n",
    "\n",
    "#Wald test for H_0: B_L+B_K=1 -> B_L+B_K-1=0\n",
    "C_FD = np.array([[1,1]])\n",
    "cov_m_FD = estimation_FD[\"cov\"]\n",
    "betas_FD = estimation_FD[\"b_hat\"]\n",
    "wald_FD = (C_FD @ betas_FD).T @ np.linalg.inv((C_FD @ cov_m_FD @ C_FD.T)) @ (C_FD @ betas_FD)\n",
    "\n",
    "#Compute p-value\n",
    "p_value_FD = 1 - scipy.stats.chi2.cdf(wald_FD, 1)\n",
    "\n",
    "# Display results\n",
    "print(\"Wald test statistic: \", wald_FD[0][0])\n",
    "print(\"p-value: \", p_value_FD[0][0])"
   ]
  },
  {
   "cell_type": "markdown",
   "metadata": {},
   "source": [
<<<<<<< HEAD
    "**Random effects**"
=======
    "**Between Effects**"
>>>>>>> 5a70e94e
   ]
  },
  {
   "cell_type": "code",
   "execution_count": null,
   "metadata": {},
   "outputs": [
    {
     "name": "stdout",
     "output_type": "stream",
     "text": [
      "BE\n",
      "Dependent variable: ['ldsa']\n",
      "\n",
      "                 Beta         Se      t-values\n",
      "--------  -----------  ---------  ------------\n",
      "constant  3.84491e-08  0.0166402   2.31061e-06\n",
      "lcap      0.685559     0.033388   20.5331\n",
      "lemp      0.277828     0.0295767   9.39348\n",
      "R² = 0.921\n",
      "σ² = 0.122\n"
     ]
    }
   ],
   "source": [
    "#Calculate average matrix P_T.\n",
    "def mean_matrix(t):\n",
    "    return np.tile(1/t, (1, t))\n",
    "\n",
    "#Calculation of time average for x and y.\n",
    "P_T = mean_matrix(T)\n",
    "y_mean_BE = lm.perm(P_T, y)\n",
    "x_mean_BE = lm.perm(P_T, X)\n",
    "\n",
    "#Estimation of Between Effects (BE).\n",
    "estimation_BE = lm.estimate(\n",
    "    y_mean_BE, x_mean_BE, transform='be')\n",
    "\n",
    "#Prints BE results\n",
    "lm.print_table((ylbl, xlbl), results=estimation_BE, title='BE')"
   ]
  },
  {
   "cell_type": "code",
   "execution_count": 137,
   "metadata": {},
   "outputs": [
    {
     "name": "stdout",
     "output_type": "stream",
     "text": [
      "0.851094086304058\n"
     ]
    }
   ],
   "source": [
    "#Calculation of variance components\n",
    "sigma_u = estimation_FE['sigma2']\n",
    "sigma_c = estimation_BE['sigma2'] - sigma_u/T\n",
    "\n",
    "#Calculation of lambda\n",
    "_lambda = 1 - np.sqrt(sigma_u/(sigma_u + T*sigma_c))\n",
    "\n",
    "# Display results\n",
    "print(_lambda)"
   ]
  },
  {
   "cell_type": "markdown",
   "metadata": {},
   "source": [
    "**Random Effects**"
   ]
  },
  {
   "cell_type": "code",
   "execution_count": null,
   "metadata": {},
   "outputs": [
    {
     "name": "stdout",
     "output_type": "stream",
     "text": [
      "RE\n",
      "Dependent variable: ['ldsa']\n",
      "\n",
      "                 Beta         Se      t-values\n",
      "--------  -----------  ---------  ------------\n",
      "constant  3.73826e-08  0.0169443   2.20621e-06\n",
      "lcap      0.691234     0.0234713  29.4502\n",
      "lemp      0.247635     0.0213645  11.5909\n",
      "R² = 0.797\n",
      "σ² = 0.008\n",
      "λ = 0.851\n",
      "Wald test statistic:  5177.746794005284\n",
      "p-value:  0.0\n"
     ]
    }
   ],
   "source": [
    "#Random effects (RD).\n",
    "C_t = np.eye(T) - _lambda*mean_matrix(T)\n",
    "x_re = lm.perm(C_t, X)\n",
    "y_re = lm.perm(C_t, y)\n",
    "\n",
    "#Estimation of Random effects (RD).\n",
    "estimation_RE = lm.estimate(y_re, x_re, transform='re', T=T)\n",
    "lm.print_table((ylbl, xlbl), results=estimation_RE, _lambda=_lambda,title='RE')\n",
    "\n",
    "#Wald test for H_0: B_L+B_K=1 -> B_L+B_K-1=0\n",
    "C_RE = np.array([[0,1,1]])\n",
    "cov_m_RE = estimation_RE[\"cov\"]\n",
    "betas_RE = estimation_RE[\"b_hat\"]\n",
    "wald_RE = (C_RE @ betas_RE).T @ np.linalg.inv((C_RE @ cov_m_RE @ C_RE.T)) @ (C_RE @ betas_RE)\n",
    "\n",
    "#Compute p-value\n",
    "p_value_RE = 1 - scipy.stats.chi2.cdf(wald_RE, 1)\n",
    "\n",
    "# Display results\n",
    "print(\"Wald test statistic: \", wald_RE[0][0])\n",
    "print(\"p-value: \", p_value_RE[0][0])"
   ]
  },
  {
   "cell_type": "code",
   "execution_count": 139,
   "metadata": {},
   "outputs": [
    {
     "name": "stdout",
     "output_type": "stream",
     "text": [
      "  b_fe    b_re    b_diff\n",
      "------  ------  --------\n",
      "0.6004  0.6912   -0.0909\n",
      "0.0502  0.2476   -0.1974\n",
      "The Hausman test statistic is: 30.82, with p-value: 0.00.\n"
     ]
    }
   ],
   "source": [
    "#HAUSMAN TEST\n",
    "b_re = estimation_RE['b_hat']\n",
    "b_re = b_re[1:]\n",
    "\n",
    "hat_diff = estimation_FE['b_hat'] - b_re\n",
    "\n",
    "cov_re = estimation_RE['cov']\n",
    "cov_re = cov_re[1:,1:]\n",
    "\n",
    "cov_diff = estimation_FE['cov'] - cov_re\n",
    "H = hat_diff.T@np.linalg.inv(cov_diff)@hat_diff\n",
    "\n",
    "p_val = chi2.sf(H.item(), 4)\n",
    "\n",
    "def print_h_test(fe_result, re_result, hat_diff, p_val):\n",
    "    table = []\n",
    "    for i in range(len(hat_diff)):\n",
    "        row = [\n",
    "            fe_result['b_hat'][i], re_result['b_hat'][1:][i], hat_diff[i]\n",
    "        ]\n",
    "        table.append(row)\n",
    "\n",
    "    print(tabulate(\n",
    "        table, headers=['b_fe', 'b_re', 'b_diff'], floatfmt='.4f'\n",
    "        ))\n",
    "    print(f'The Hausman test statistic is: {H.item():.2f}, with p-value: {p_val:.2f}.')\n",
    "print_h_test(estimation_FE, estimation_RE, hat_diff, p_val)"
   ]
  },
  {
   "cell_type": "markdown",
   "metadata": {},
   "source": [
    "We have now tested the H_0, that RE.1-3 and FE.2 holds, but we rejected that hypothesis. This means RE is inconsistent, and we will therefore move on with FE and/or FD."
   ]
  },
  {
   "cell_type": "code",
   "execution_count": 140,
   "metadata": {},
   "outputs": [
    {
     "name": "stdout",
     "output_type": "stream",
     "text": [
      "Exogeneity test\n",
      "Dependent variable: ['ldsa']\n",
      "\n",
      "                Beta      Se    t-values\n",
      "------------  ------  ------  ----------\n",
      "lcap          0.4599  0.0550      8.3615\n",
      "lemp          0.0580  0.0674      0.8617\n",
      "Labor lead    0.0656  0.0702      0.9342\n",
      "Capital lead  0.1552  0.0504      3.0768\n",
      "R² = 0.221\n",
      "σ² = 0.013\n"
     ]
    }
   ],
   "source": [
    "#Test for exogeneity\n",
    "\n",
    "def exogeneity_test(x, y, T):\n",
    "    # Create lead\n",
    "    F_T = np.eye(T, k=1)\n",
    "    F_T = F_T[:-1]\n",
    "\n",
    "    # Lead firm with capital and labor\n",
    "    labor_lead = lm.perm(F_T, x[:, 2].reshape(-1, 1))\n",
    "    capital_lead = lm.perm(F_T, x[:, 1].reshape(-1, 1))\n",
    "    \n",
    "    # Collect variables to test for exogeneity\n",
    "    x_exo = np.delete(x, np.s_[2::3], axis=0)\n",
    "    x_exo = np.hstack((x_exo, labor_lead))\n",
    "    x_exo = np.hstack((x_exo, capital_lead))\n",
    "    y_exo = np.delete(y, np.s_[2::3], axis=0)\n",
    "\n",
    "    # Within transform the data\n",
    "    Q_T = fd_matrix(T - 1)\n",
    "\n",
    "    yw_exo = lm.perm(Q_T, y_exo)\n",
    "    xw_exo = lm.perm(Q_T, x_exo)\n",
    "    xw_exo = xw_exo[:, 1:]\n",
    "\n",
    "    label_exo = xlbl[1:] + ['Labor lead'] + [\"Capital lead\"]\n",
    "    n = y.size/T\n",
    "    # Estimate model\n",
    "    exo_test = lm.estimate(\n",
    "        yw_exo, xw_exo, T=T - 1, transform='fd'\n",
    "    )\n",
    "\n",
    "    lm.print_table(\n",
    "        (ylbl, label_exo), \n",
    "        exo_test, title='Exogeneity test', floatfmt='.4f'\n",
    "    )\n",
    "    return exo_test\n",
    "exo_test = exogeneity_test(X, y, T)"
   ]
  },
  {
   "cell_type": "code",
   "execution_count": 141,
   "metadata": {
    "scrolled": true
   },
   "outputs": [
    {
     "name": "stdout",
     "output_type": "stream",
     "text": [
      "Wald test statistic:  11.19052719082933\n",
      "p-value:  0.0037154198387742143\n"
     ]
    }
   ],
   "source": [
    "#WALD TEST for exogeneity\n",
    "#Test whether the values of beta for Labor lead and Capital lead are 0.\n",
    "#H_0=B_3=B_4=0\n",
    "#H_A=B_3!=B_4!=0\n",
    "\n",
    "\n",
    "C = np.array([[0,0,1,0], [0,0,0,1]])\n",
    "cov_m = exo_test[\"cov\"]\n",
    "betas = exo_test[\"b_hat\"]\n",
    "wald = (C @ betas).T @ np.linalg.inv((C @ cov_m @ C.T)) @ (C @ betas)\n",
    "\n",
    "\n",
    "p_value = 1 - scipy.stats.chi2.cdf(wald, 2)\n",
    "print(\"Wald test statistic: \", wald[0][0])\n",
    "print(\"p-value: \", p_value[0][0])\n",
    "#Since below 0,05 (on a 95% confidensinterval), we reject H_0. And we therefore dont have strict exogeneity.\n",
    "#If we look at it with 0,01 (on a 99% confidensinterval), we cannot reject H_0 and can therefore make it plausible that we have strict exogeneity."
   ]
  },
  {
   "cell_type": "code",
   "execution_count": 142,
   "metadata": {},
   "outputs": [
    {
     "name": "stdout",
     "output_type": "stream",
     "text": [
      "Serial Correlation\n",
      "Dependent variable: OLS residual, eᵢₜ\n",
      "\n",
      "          Beta      Se    t-values\n",
      "-----  -------  ------  ----------\n",
      "eᵢₜ₋₁  -0.1849  0.0483     -3.8295\n",
      "R² = 0.032\n",
      "σ² = 0.013\n"
     ]
    }
   ],
   "source": [
    "def serial_corr(y, x, T):\n",
    "    b_hat = lm.est_ols(y, x)\n",
    "    \n",
    "    e = y - x@b_hat\n",
    "    # Create a lag to estimate the error on.\n",
    "    L_T = np.eye(T, k=-1)\n",
    "    L_T = L_T[1:]\n",
    "\n",
    "    e_l = lm.perm(L_T, e)\n",
    "\n",
    "    # We then need to remove the first obs for every person again.\n",
    "    reduced_year = dat[dat[\"year\"] != 1968][\"year\"]\n",
    "    e = e[reduced_year != 1969]\n",
    "    return lm.estimate(e, e_l,T=T-1)\n",
    "corr_result = serial_corr(y_diff, x_diff, T-1)\n",
    "\n",
    "label_ye = 'OLS residual, e\\u1d62\\u209c'\n",
    "label_e = ['e\\u1d62\\u209c\\u208B\\u2081']\n",
    "title = 'Serial Correlation'\n",
    "lm.print_table(\n",
    "    (label_ye, label_e), corr_result, \n",
    "    title='Serial Correlation', floatfmt='.4f'\n",
    ")"
   ]
  }
 ],
 "metadata": {
  "kernelspec": {
   "display_name": "Python 3",
   "language": "python",
   "name": "python3"
  },
  "language_info": {
   "codemirror_mode": {
    "name": "ipython",
    "version": 3
   },
   "file_extension": ".py",
   "mimetype": "text/x-python",
   "name": "python",
   "nbconvert_exporter": "python",
   "pygments_lexer": "ipython3",
   "version": "3.12.1"
  }
 },
 "nbformat": 4,
 "nbformat_minor": 4
}<|MERGE_RESOLUTION|>--- conflicted
+++ resolved
@@ -540,11 +540,7 @@
    "cell_type": "markdown",
    "metadata": {},
    "source": [
-<<<<<<< HEAD
-    "**First Differens**"
-=======
     "**First-difference**"
->>>>>>> 5a70e94e
    ]
   },
   {
@@ -605,11 +601,7 @@
    "cell_type": "markdown",
    "metadata": {},
    "source": [
-<<<<<<< HEAD
-    "**Random effects**"
-=======
     "**Between Effects**"
->>>>>>> 5a70e94e
    ]
   },
   {
